[package]
name = "near-amend-genesis"
version.workspace = true
authors.workspace = true
edition.workspace = true
rust-version.workspace = true
repository.workspace = true
license.workspace = true
publish = false

[lints]
workspace = true

[dependencies]
anyhow.workspace = true
borsh.workspace = true
clap.workspace = true
num-rational.workspace = true
serde.workspace = true
serde_json.workspace = true
tracing.workspace = true

<<<<<<< HEAD
near-async.workspace = true
near-chain.workspace = true
=======
>>>>>>> 67d8dfa8
near-chain-configs.workspace = true
near-crypto.workspace = true
near-primitives.workspace = true
near-primitives-core.workspace = true

[dev-dependencies]
tempfile.workspace = true<|MERGE_RESOLUTION|>--- conflicted
+++ resolved
@@ -20,11 +20,7 @@
 serde_json.workspace = true
 tracing.workspace = true
 
-<<<<<<< HEAD
 near-async.workspace = true
-near-chain.workspace = true
-=======
->>>>>>> 67d8dfa8
 near-chain-configs.workspace = true
 near-crypto.workspace = true
 near-primitives.workspace = true
