use crate::chain::{
    apply_new_chunk, apply_old_chunk, NewChunkData, NewChunkResult, OldChunkData, OldChunkResult,
    ShardContext, StorageContext,
};
use crate::rayon_spawner::RayonAsyncComputationSpawner;
use crate::resharding::event_type::ReshardingEventType;
use crate::sharding::shuffle_receipt_proofs;
use crate::stateless_validation::processing_tracker::ProcessingDoneTracker;
use crate::store::filter_incoming_receipts_for_shard;
use crate::types::{
    ApplyChunkBlockContext, ApplyChunkResult, PreparedTransactions, RuntimeAdapter,
    RuntimeStorageConfig, StorageDataSource,
};
use crate::validate::validate_chunk_with_chunk_extra_and_receipts_root;
use crate::{Chain, ChainStore, ChainStoreAccess};
use lru::LruCache;
use near_async::futures::AsyncComputationSpawnerExt;
use near_chain_primitives::Error;
use near_epoch_manager::EpochManagerAdapter;
use near_pool::TransactionGroupIteratorWrapper;
use near_primitives::apply::ApplyChunkReason;
use near_primitives::block::Block;
use near_primitives::checked_feature;
use near_primitives::hash::{hash, CryptoHash};
use near_primitives::merkle::merklize;
use near_primitives::receipt::Receipt;
use near_primitives::shard_layout::{ShardLayout, ShardUId};
use near_primitives::sharding::{ChunkHash, ReceiptProof, ShardChunkHeader};
use near_primitives::stateless_validation::state_witness::{
    ChunkStateWitness, EncodedChunkStateWitness,
};
use near_primitives::transaction::SignedTransaction;
use near_primitives::types::chunk_extra::ChunkExtra;
use near_primitives::types::{AccountId, ProtocolVersion, ShardId, ShardIndex};
use near_primitives::utils::compression::CompressedData;
use near_store::trie::ops::resharding::RetainMode;
use near_store::{PartialStorage, Trie};
use std::collections::HashMap;
use std::num::NonZeroUsize;
use std::sync::{Arc, Mutex};
use std::time::Instant;

#[allow(clippy::large_enum_variant)]
pub enum MainTransition {
    Genesis { chunk_extra: ChunkExtra, block_hash: CryptoHash, shard_id: ShardId },
    NewChunk(NewChunkData),
}

impl MainTransition {
    pub fn block_hash(&self) -> CryptoHash {
        match self {
            Self::Genesis { block_hash, .. } => *block_hash,
            Self::NewChunk(data) => data.block.block_hash,
        }
    }

    pub fn shard_id(&self) -> ShardId {
        match self {
            Self::Genesis { shard_id, .. } => *shard_id,
            // It is ok to use the shard id from the header because it is a new
            // chunk. An old chunk may have the shard id from the parent shard.
            Self::NewChunk(data) => data.chunk_header.shard_id(),
        }
    }
}

pub struct PreValidationOutput {
    pub main_transition_params: MainTransition,
    pub implicit_transition_params: Vec<ImplicitTransitionParams>,
}

#[derive(Clone)]
pub struct ChunkStateWitnessValidationResult {
    pub chunk_extra: ChunkExtra,
    pub outgoing_receipts: Vec<Receipt>,
}

// TODO: key should be a pair (chunk_shard_uid, witness_shard_uid) for shard merging
pub type MainStateTransitionCache =
    Arc<Mutex<HashMap<ShardUId, LruCache<CryptoHash, ChunkStateWitnessValidationResult>>>>;

/// The number of state witness validation results to cache per shard.
/// This number needs to be small because result contains outgoing receipts, which can be large.
const NUM_WITNESS_RESULT_CACHE_ENTRIES: usize = 20;

/// Checks that proposed `transactions` are valid for a chunk with `chunk_header`.
/// Uses `storage_config` to possibly record reads or use recorded storage.
pub fn validate_prepared_transactions(
    chain: &Chain,
    runtime_adapter: &dyn RuntimeAdapter,
    chunk_header: &ShardChunkHeader,
    storage_config: RuntimeStorageConfig,
    transactions: &[SignedTransaction],
    last_chunk_transactions: &[SignedTransaction],
) -> Result<PreparedTransactions, Error> {
    let parent_block = chain.chain_store().get_block(chunk_header.prev_block_hash())?;
    let last_chunk_transactions_size = borsh::to_vec(last_chunk_transactions)?.len();
    runtime_adapter.prepare_transactions(
        storage_config,
        crate::types::PrepareTransactionsChunkContext {
            shard_id: chunk_header.shard_id(),
            gas_limit: chunk_header.gas_limit(),
            last_chunk_transactions_size,
        },
        (&parent_block).into(),
        &mut TransactionGroupIteratorWrapper::new(transactions),
        &mut chain.transaction_validity_check(parent_block.header().clone()),
        None,
    )
}

/// Parameters of implicit state transition, which is not resulted by
/// application of new chunk.
pub enum ImplicitTransitionParams {
    /// Transition resulted from application of an old chunk. Defined by block
    /// of that chunk and its shard.
    ApplyOldChunk(ApplyChunkBlockContext, ShardUId),
    /// Transition resulted from resharding. Defined by boundary account, mode
    /// saying which of child shards to retain, and parent shard uid.
    Resharding(AccountId, RetainMode, ShardUId),
}

struct StateWitnessBlockRange {
    /// Transition parameters **after** the last chunk, corresponding to all
    /// state transitions from the last new chunk (exclusive) to the parent
    /// block (inclusive).
    implicit_transition_params: Vec<ImplicitTransitionParams>,
    /// Blocks from the last last new chunk (exclusive) to the last new chunk
    /// (inclusive). Note they are in **reverse** order, from the newest to the
    /// oldest. They are needed to validate the chunk's source receipt proofs.
    blocks_after_last_last_chunk: Vec<Block>,
    /// Shard layout for the last chunk before the chunk being validated.
    last_chunk_shard_layout: ShardLayout,
    /// Shard id of the last chunk before the chunk being validated.
    last_chunk_shard_id: ShardId,
}

/// Checks if a block has a new chunk with `shard_index`.
fn block_has_new_chunk(block: &Block, shard_index: ShardIndex) -> Result<bool, Error> {
    let chunks = block.chunks();
    let chunk = chunks.get(shard_index).ok_or_else(|| {
        Error::InvalidChunkStateWitness(format!(
            "Shard {} does not exist in block {}",
            shard_index,
            block.hash()
        ))
    })?;

    Ok(chunk.is_new_chunk(block.header().height()))
}

/// Gets ranges of blocks that are needed to validate a chunk state witness.
/// Iterates backwards through the chain, from the chunk being validated to
/// the second last chunk, if it exists.
fn get_state_witness_block_range(
    store: &ChainStore,
    epoch_manager: &dyn EpochManagerAdapter,
    state_witness: &ChunkStateWitness,
) -> Result<StateWitnessBlockRange, Error> {
    let mut implicit_transition_params = Vec::new();
    let mut blocks_after_last_last_chunk = Vec::new();

    /// Position in the chain while traversing the blocks backwards.
    struct TraversalPosition {
        /// Shard ID of chunk, needed to validate state transitions, in the
        /// currently observed block.
        shard_id: ShardId,
        /// Previous block.
        prev_block: Block,
        /// Number of new chunks seen during traversal.
        num_new_chunks_seen: u32,
        /// Current candidate shard layout of last chunk before the chunk being
        /// validated.
        last_chunk_shard_layout: ShardLayout,
        /// Current candidate shard id of last chunk before the chunk being
        /// validated.
        last_chunk_shard_id: ShardId,
    }

    let initial_prev_hash = *state_witness.inner.chunk_header.prev_block_hash();
    let initial_prev_block = store.get_block(&initial_prev_hash)?;
    let initial_shard_layout =
        epoch_manager.get_shard_layout_from_prev_block(&initial_prev_hash)?;
<<<<<<< HEAD
    let initial_shard_id = state_witness.inner.chunk_header.shard_id();
    let initial_shard_index = initial_shard_layout.get_shard_index(initial_shard_id)?;
=======
    let initial_shard_id = state_witness.chunk_header.shard_id();
    // Check that shard id is present in current epoch.
    // TODO: consider more proper way to validate this.
    let _ = initial_shard_layout.get_shard_index(initial_shard_id)?;
>>>>>>> 81728f35

    let mut position = TraversalPosition {
        shard_id: initial_shard_id,
        prev_block: initial_prev_block,
        num_new_chunks_seen: 0,
        last_chunk_shard_layout: initial_shard_layout,
        last_chunk_shard_id: initial_shard_id,
    };

    loop {
        let prev_hash = position.prev_block.hash();
        let prev_prev_hash = position.prev_block.header().prev_hash();
        let epoch_id = epoch_manager.get_epoch_id_from_prev_block(prev_hash)?;
        let shard_uid = epoch_manager.shard_id_to_uid(position.shard_id, &epoch_id)?;

        if let Some(transition) = get_resharding_transition(
            epoch_manager,
            prev_hash,
            shard_uid,
            position.num_new_chunks_seen,
        )? {
            implicit_transition_params.push(transition);
        }
        let (prev_shard_layout, prev_shard_id, prev_shard_index) =
            epoch_manager.get_prev_shard_id_from_prev_hash(prev_hash, position.shard_id)?;

        let new_chunk_seen = block_has_new_chunk(&position.prev_block, prev_shard_index)?;
        let new_chunks_seen_update =
            position.num_new_chunks_seen + if new_chunk_seen { 1 } else { 0 };

        match new_chunks_seen_update {
            // If we have seen 0 chunks, the block contributes to implicit
            // state transition.
            0 => {
                let block_context = Chain::get_apply_chunk_block_context(
                    epoch_manager,
                    &position.prev_block,
                    &store.get_block_header(&prev_prev_hash)?,
                    false,
                )?;

                implicit_transition_params
                    .push(ImplicitTransitionParams::ApplyOldChunk(block_context, shard_uid));
            }
            // If we have seen 1 chunk, the block contributes to source receipt
            // proofs.
            1 => blocks_after_last_last_chunk.push(position.prev_block.clone()),
            // If we have seen the 2nd chunk, we are done.
            2 => break,
            _ => unreachable!("chunks_seen should never exceed 2"),
        }

        if position.prev_block.header().is_genesis() {
            break;
        }

        let prev_prev_block = store.get_block(&prev_prev_hash)?;
        // If we have not seen chunks, switch to previous shard id, but
        // once we just saw the first chunk, start keeping its shard id.
        let (last_chunk_shard_layout, last_chunk_shard_id) = if position.num_new_chunks_seen == 0 {
            (prev_shard_layout, prev_shard_id)
        } else {
            (position.last_chunk_shard_layout, position.last_chunk_shard_id)
        };
        position = TraversalPosition {
            shard_id: prev_shard_id,
            prev_block: prev_prev_block,
            num_new_chunks_seen: new_chunks_seen_update,
            last_chunk_shard_layout,
            last_chunk_shard_id,
        };
    }

    implicit_transition_params.reverse();
    Ok(StateWitnessBlockRange {
        implicit_transition_params,
        blocks_after_last_last_chunk,
        last_chunk_shard_layout: position.last_chunk_shard_layout,
        last_chunk_shard_id: position.last_chunk_shard_id,
    })
}

/// Checks if chunk validation requires a transition to new shard layout in the
/// block with `prev_hash`, with a split resulting in the `shard_uid`, and if
/// so, returns the corresponding resharding transition parameters.
fn get_resharding_transition(
    epoch_manager: &dyn EpochManagerAdapter,
    prev_hash: &CryptoHash,
    shard_uid: ShardUId,
    num_new_chunks_seen: u32,
) -> Result<Option<ImplicitTransitionParams>, Error> {
    // If we have already seen a new chunk, we don't need to validate
    // resharding transition.
    if num_new_chunks_seen > 0 {
        return Ok(None);
    }

    let shard_layout = epoch_manager.get_shard_layout_from_prev_block(prev_hash)?;
    let prev_epoch_id = epoch_manager.get_prev_epoch_id_from_prev_block(prev_hash)?;
    let prev_shard_layout = epoch_manager.get_shard_layout(&prev_epoch_id)?;
    let block_has_new_shard_layout =
        epoch_manager.is_next_block_epoch_start(prev_hash)? && shard_layout != prev_shard_layout;

    if !block_has_new_shard_layout {
        return Ok(None);
    }

    let params = match ReshardingEventType::from_shard_layout(&shard_layout, *prev_hash)? {
        Some(ReshardingEventType::SplitShard(params)) => params,
        None => return Ok(None),
    };

    if params.left_child_shard == shard_uid {
        Ok(Some(ImplicitTransitionParams::Resharding(
            params.boundary_account,
            RetainMode::Left,
            shard_uid,
        )))
    } else if params.right_child_shard == shard_uid {
        Ok(Some(ImplicitTransitionParams::Resharding(
            params.boundary_account,
            RetainMode::Right,
            shard_uid,
        )))
    } else {
        Ok(None)
    }
}

/// Pre-validates the chunk's receipts and transactions against the chain.
/// We do this before handing off the computationally intensive part to a
/// validation thread.
pub fn pre_validate_chunk_state_witness(
    state_witness: &ChunkStateWitness,
    chain: &Chain,
    epoch_manager: &dyn EpochManagerAdapter,
    runtime_adapter: &dyn RuntimeAdapter,
) -> Result<PreValidationOutput, Error> {
    let store = chain.chain_store();

    // Ensure that the chunk header version is supported in this protocol version
    let protocol_version =
        epoch_manager.get_epoch_info(&state_witness.inner.epoch_id)?.protocol_version();
    state_witness.inner.chunk_header.validate_version(protocol_version)?;

    // First, go back through the blockchain history to locate the last new chunk
    // and last last new chunk for the shard.
    let StateWitnessBlockRange {
        implicit_transition_params,
        blocks_after_last_last_chunk,
        last_chunk_shard_layout,
        last_chunk_shard_id,
    } = get_state_witness_block_range(store, epoch_manager, state_witness)?;
    let last_chunk_shard_index = last_chunk_shard_layout.get_shard_index(last_chunk_shard_id)?;

    let receipts_to_apply = validate_source_receipt_proofs(
        epoch_manager,
        &state_witness.inner.source_receipt_proofs,
        &blocks_after_last_last_chunk,
        last_chunk_shard_layout,
        last_chunk_shard_id,
    )?;
    let applied_receipts_hash = hash(&borsh::to_vec(receipts_to_apply.as_slice()).unwrap());
    if applied_receipts_hash != state_witness.inner.applied_receipts_hash {
        return Err(Error::InvalidChunkStateWitness(format!(
            "Receipts hash {:?} does not match expected receipts hash {:?}",
            applied_receipts_hash, state_witness.inner.applied_receipts_hash
        )));
    }
    let (tx_root_from_state_witness, _) = merklize(&state_witness.inner.transactions);
    let last_chunk_block = blocks_after_last_last_chunk.first().ok_or_else(|| {
        Error::Other("blocks_after_last_last_chunk is empty, this should be impossible!".into())
    })?;
    let last_new_chunk_tx_root =
        last_chunk_block.chunks().get(last_chunk_shard_index).unwrap().tx_root();
    if last_new_chunk_tx_root != tx_root_from_state_witness {
        return Err(Error::InvalidChunkStateWitness(format!(
            "Transaction root {:?} does not match expected transaction root {:?}",
            tx_root_from_state_witness, last_new_chunk_tx_root
        )));
    }

    let current_protocol_version =
        epoch_manager.get_epoch_protocol_version(&state_witness.inner.epoch_id)?;
    if !checked_feature!(
        "protocol_feature_relaxed_chunk_validation",
        RelaxedChunkValidation,
        current_protocol_version
    ) {
        let new_transactions = &state_witness.inner.new_transactions;
        let (new_tx_root_from_state_witness, _) = merklize(&new_transactions);
        let chunk_tx_root = state_witness.inner.chunk_header.tx_root();
        if new_tx_root_from_state_witness != chunk_tx_root {
            return Err(Error::InvalidChunkStateWitness(format!(
                "Witness new transactions root {:?} does not match chunk {:?}",
                new_tx_root_from_state_witness, chunk_tx_root
            )));
        }
        // Verify that all proposed transactions are valid.
        if !new_transactions.is_empty() {
            let transactions_validation_storage_config = RuntimeStorageConfig {
                state_root: state_witness.inner.chunk_header.prev_state_root(),
                use_flat_storage: true,
                source: StorageDataSource::Recorded(PartialStorage {
                    nodes: state_witness.inner.new_transactions_validation_state.clone(),
                }),
                state_patch: Default::default(),
            };

            match validate_prepared_transactions(
                chain,
                runtime_adapter,
                &state_witness.inner.chunk_header,
                transactions_validation_storage_config,
                &new_transactions,
                &state_witness.inner.transactions,
            ) {
                Ok(result) => {
                    if result.transactions.len() != new_transactions.len() {
                        return Err(Error::InvalidChunkStateWitness(format!(
                            "New transactions validation failed. \
                         {} transactions out of {} proposed transactions were valid.",
                            result.transactions.len(),
                            new_transactions.len(),
                        )));
                    }
                }
                Err(error) => {
                    return Err(Error::InvalidChunkStateWitness(format!(
                        "New transactions validation failed: {}",
                        error,
                    )));
                }
            };
        }
    }

    let main_transition_params = if last_chunk_block.header().is_genesis() {
        let epoch_id = last_chunk_block.header().epoch_id();
        let shard_layout = epoch_manager.get_shard_layout(&epoch_id)?;
        let congestion_info = last_chunk_block
            .block_congestion_info()
            .get(&last_chunk_shard_id)
            .map(|info| info.congestion_info);
        let genesis_protocol_version = epoch_manager.get_epoch_protocol_version(&epoch_id)?;
        let chunk_extra = chain.genesis_chunk_extra(
            &shard_layout,
            last_chunk_shard_id,
            genesis_protocol_version,
            congestion_info,
        )?;
        MainTransition::Genesis {
            chunk_extra,
            block_hash: *last_chunk_block.hash(),
            shard_id: last_chunk_shard_id,
        }
    } else {
        MainTransition::NewChunk(NewChunkData {
            chunk_header: last_chunk_block.chunks().get(last_chunk_shard_index).unwrap().clone(),
            transactions: state_witness.inner.transactions.clone(),
            receipts: receipts_to_apply,
            block: Chain::get_apply_chunk_block_context(
                epoch_manager,
                last_chunk_block,
                &store.get_block_header(last_chunk_block.header().prev_hash())?,
                true,
            )?,
            is_first_block_with_chunk_of_version: false,
            storage_context: StorageContext {
                storage_data_source: StorageDataSource::Recorded(PartialStorage {
                    nodes: state_witness.inner.main_state_transition.base_state.clone(),
                }),
                state_patch: Default::default(),
            },
        })
    };

    Ok(PreValidationOutput { main_transition_params, implicit_transition_params })
}

/// Validate that receipt proofs contain the receipts that should be applied during the
/// transition proven by ChunkStateWitness. The receipts are extracted from the proofs
/// and arranged in the order in which they should be applied during the transition.
fn validate_source_receipt_proofs(
    epoch_manager: &dyn EpochManagerAdapter,
    source_receipt_proofs: &HashMap<ChunkHash, ReceiptProof>,
    receipt_source_blocks: &[Block],
    target_shard_layout: ShardLayout,
    target_chunk_shard_id: ShardId,
) -> Result<Vec<Receipt>, Error> {
    if receipt_source_blocks.iter().any(|block| block.header().is_genesis()) {
        if receipt_source_blocks.len() != 1 {
            return Err(Error::Other(
                "Invalid chain state: receipt_source_blocks should not have any blocks alongside genesis".to_owned()
            ));
        }
        if !source_receipt_proofs.is_empty() {
            return Err(Error::InvalidChunkStateWitness(format!(
                "genesis source_receipt_proofs should be empty, actual len is {}",
                source_receipt_proofs.len()
            )));
        }
        return Ok(vec![]);
    }

    let mut receipts_to_apply = Vec::new();
    let mut expected_proofs_len = 0;
    let mut current_target_shard_id = target_chunk_shard_id;

    // Iterate over blocks between last_chunk_block (inclusive) and last_last_chunk_block (exclusive),
    // from the newest blocks to the oldest.
    for block in receipt_source_blocks {
        // Collect all receipts coming from this block.
        let mut block_receipt_proofs = Vec::new();

        for chunk in block.chunks().iter_deprecated() {
            if !chunk.is_new_chunk(block.header().height()) {
                continue;
            }

            // Collect receipts coming from this chunk and validate that they are correct.
            let Some(receipt_proof) = source_receipt_proofs.get(&chunk.chunk_hash()) else {
                return Err(Error::InvalidChunkStateWitness(format!(
                    "Missing source receipt proof for chunk {:?}",
                    chunk.chunk_hash()
                )));
            };

            validate_receipt_proof(receipt_proof, chunk, current_target_shard_id)?;

            expected_proofs_len += 1;
            block_receipt_proofs.push(receipt_proof.clone());
        }

        block_receipt_proofs = filter_incoming_receipts_for_shard(
            &target_shard_layout,
            target_chunk_shard_id,
            Arc::new(block_receipt_proofs),
        );

        // Arrange the receipts in the order in which they should be applied.
        shuffle_receipt_proofs(&mut block_receipt_proofs, block.hash());
        for proof in block_receipt_proofs {
            receipts_to_apply.extend(proof.0.iter().cloned());
        }

        current_target_shard_id = epoch_manager
            .get_prev_shard_id_from_prev_hash(block.header().prev_hash(), current_target_shard_id)?
            .1;
    }

    // Check that there are no extraneous proofs in source_receipt_proofs.
    if source_receipt_proofs.len() != expected_proofs_len {
        return Err(Error::InvalidChunkStateWitness(format!(
            "source_receipt_proofs contains too many proofs. Expected {} proofs, found {}",
            expected_proofs_len,
            source_receipt_proofs.len()
        )));
    }
    Ok(receipts_to_apply)
}

fn validate_receipt_proof(
    receipt_proof: &ReceiptProof,
    from_chunk: &ShardChunkHeader,
    target_chunk_shard_id: ShardId,
) -> Result<(), Error> {
    // Validate that from_shard_id is correct. The receipts must match the outgoing receipt root
    // for this shard, so it's impossible to fake it.
    if receipt_proof.1.from_shard_id != from_chunk.shard_id() {
        return Err(Error::InvalidChunkStateWitness(format!(
            "Receipt proof for chunk {:?} is from shard {}, expected shard {}",
            from_chunk.chunk_hash(),
            receipt_proof.1.from_shard_id,
            from_chunk.shard_id(),
        )));
    }
    // Validate that to_shard_id is correct. to_shard_id is also encoded in the merkle tree,
    // so it's impossible to fake it.
    if receipt_proof.1.to_shard_id != target_chunk_shard_id {
        return Err(Error::InvalidChunkStateWitness(format!(
            "Receipt proof for chunk {:?} is for shard {}, expected shard {}",
            from_chunk.chunk_hash(),
            receipt_proof.1.to_shard_id,
            target_chunk_shard_id
        )));
    }
    // Verify that (receipts, to_shard_id) belongs to the merkle tree of outgoing receipts in from_chunk.
    if !receipt_proof.verify_against_receipt_root(from_chunk.prev_outgoing_receipts_root()) {
        return Err(Error::InvalidChunkStateWitness(format!(
            "Receipt proof for chunk {:?} has invalid merkle path, doesn't match outgoing receipts root",
            from_chunk.chunk_hash()
        )));
    }
    Ok(())
}

pub fn validate_chunk_state_witness(
    state_witness: ChunkStateWitness,
    pre_validation_output: PreValidationOutput,
    epoch_manager: &dyn EpochManagerAdapter,
    runtime_adapter: &dyn RuntimeAdapter,
    main_state_transition_cache: &MainStateTransitionCache,
) -> Result<(), Error> {
    let _timer = crate::stateless_validation::metrics::CHUNK_STATE_WITNESS_VALIDATION_TIME
        .with_label_values(&[&state_witness.inner.chunk_header.shard_id().to_string()])
        .start_timer();
    let span = tracing::debug_span!(target: "client", "validate_chunk_state_witness").entered();
    let witness_shard_layout = epoch_manager.get_shard_layout(&state_witness.epoch_id)?;
    let witness_chunk_shard_id = state_witness.chunk_header.shard_id();
    let witness_chunk_shard_uid =
        epoch_manager.shard_id_to_uid(witness_chunk_shard_id, &state_witness.epoch_id)?;
    let block_hash = pre_validation_output.main_transition_params.block_hash();
    let epoch_id = epoch_manager.get_epoch_id(&block_hash)?;
    let shard_id = pre_validation_output.main_transition_params.shard_id();
    let shard_uid = epoch_manager.shard_id_to_uid(shard_id, &epoch_id)?;
    let protocol_version = epoch_manager.get_epoch_protocol_version(&epoch_id)?;
    let cache_result = {
        let mut shard_cache = main_state_transition_cache.lock().unwrap();
        shard_cache
            .get_mut(&witness_chunk_shard_uid)
            .and_then(|cache| cache.get(&block_hash).cloned())
    };
    let (mut chunk_extra, mut outgoing_receipts) =
        match (pre_validation_output.main_transition_params, cache_result) {
            (MainTransition::Genesis { chunk_extra, .. }, _) => (chunk_extra, vec![]),
            (MainTransition::NewChunk(new_chunk_data), None) => {
                let chunk_header = new_chunk_data.chunk_header.clone();
                let NewChunkResult { apply_result: mut main_apply_result, .. } = apply_new_chunk(
                    ApplyChunkReason::ValidateChunkStateWitness,
                    &span,
                    new_chunk_data,
                    ShardContext { shard_uid, should_apply_chunk: true },
                    runtime_adapter,
                )?;
                let outgoing_receipts = std::mem::take(&mut main_apply_result.outgoing_receipts);
                let chunk_extra =
                    apply_result_to_chunk_extra(protocol_version, main_apply_result, &chunk_header);

                (chunk_extra, outgoing_receipts)
            }
            (_, Some(result)) => (result.chunk_extra, result.outgoing_receipts),
        };
    if chunk_extra.state_root() != &state_witness.inner.main_state_transition.post_state_root {
        // This is an early check, it's not for correctness, only for better
        // error reporting in case of an invalid state witness due to a bug.
        // Only the final state root check against the chunk header is required.
        return Err(Error::InvalidChunkStateWitness(format!(
            "Post state root {:?} for main transition does not match expected post state root {:?}",
            chunk_extra.state_root(),
            state_witness.inner.main_state_transition.post_state_root,
        )));
    }

    // Compute receipt hashes here to avoid copying receipts
    let outgoing_receipts_hashes = {
<<<<<<< HEAD
        let shard_layout = epoch_manager
            .get_shard_layout_from_prev_block(state_witness.inner.chunk_header.prev_block_hash())?;
        Chain::build_receipts_hashes(&outgoing_receipts, &shard_layout)
=======
        let chunk_epoch_id = epoch_manager.get_epoch_id(&block_hash)?;
        let chunk_shard_layout = epoch_manager.get_shard_layout(&chunk_epoch_id)?;
        if chunk_shard_layout != witness_shard_layout {
            ChainStore::reassign_outgoing_receipts_for_resharding(
                &mut outgoing_receipts,
                protocol_version,
                &witness_shard_layout,
                state_witness.chunk_header.shard_id(),
                shard_id,
            )?;
        }
        Chain::build_receipts_hashes(&outgoing_receipts, &witness_shard_layout)
>>>>>>> 81728f35
    };
    // Save main state transition result to cache.
    {
        let mut shard_cache = main_state_transition_cache.lock().unwrap();
        let cache = shard_cache.entry(witness_chunk_shard_uid).or_insert_with(|| {
            LruCache::new(NonZeroUsize::new(NUM_WITNESS_RESULT_CACHE_ENTRIES).unwrap())
        });
        cache.put(
            block_hash,
            ChunkStateWitnessValidationResult {
                chunk_extra: chunk_extra.clone(),
                outgoing_receipts: outgoing_receipts,
            },
        );
    }

    if pre_validation_output.implicit_transition_params.len()
        != state_witness.inner.implicit_transitions.len()
    {
        return Err(Error::InvalidChunkStateWitness(format!(
            "Implicit transitions count mismatch. Expected {}, found {}",
            pre_validation_output.implicit_transition_params.len(),
            state_witness.inner.implicit_transitions.len(),
        )));
    }

    for (implicit_transition_params, transition) in pre_validation_output
        .implicit_transition_params
        .into_iter()
        .zip(state_witness.inner.implicit_transitions.into_iter())
    {
        let (shard_uid, new_state_root) = match implicit_transition_params {
            ImplicitTransitionParams::ApplyOldChunk(block, shard_uid) => {
                let shard_context = ShardContext { shard_uid, should_apply_chunk: false };
                let old_chunk_data = OldChunkData {
                    prev_chunk_extra: chunk_extra.clone(),
                    block,
                    storage_context: StorageContext {
                        storage_data_source: StorageDataSource::Recorded(PartialStorage {
                            nodes: transition.base_state,
                        }),
                        state_patch: Default::default(),
                    },
                };
                let OldChunkResult { apply_result, .. } = apply_old_chunk(
                    ApplyChunkReason::ValidateChunkStateWitness,
                    &span,
                    old_chunk_data,
                    shard_context,
                    runtime_adapter,
                )?;
                (shard_uid, apply_result.new_root)
            }
            ImplicitTransitionParams::Resharding(
                boundary_account,
                retain_mode,
                child_shard_uid,
            ) => {
                let old_root = *chunk_extra.state_root();
                let trie = Trie::from_recorded_storage(
                    PartialStorage { nodes: transition.base_state },
                    old_root,
                    true,
                );
                let new_root = trie.retain_split_shard(&boundary_account, retain_mode)?;
                (child_shard_uid, new_root)
            }
        };

        *chunk_extra.state_root_mut() = new_state_root;
        if chunk_extra.state_root() != &transition.post_state_root {
            // This is an early check, it's not for correctness, only for better
            // error reporting in case of an invalid state witness due to a bug.
            // Only the final state root check against the chunk header is required.
            return Err(Error::InvalidChunkStateWitness(format!(
                "Post state root {:?} for implicit transition at block {:?} to shard {:?}, does not match expected state root {:?}",
                chunk_extra.state_root(), transition.block_hash, shard_uid, transition.post_state_root
            )));
        }
    }

    // Finally, verify that the newly proposed chunk matches everything we have computed.
    let (outgoing_receipts_root, _) = merklize(&outgoing_receipts_hashes);
    validate_chunk_with_chunk_extra_and_receipts_root(
        &chunk_extra,
        &state_witness.inner.chunk_header,
        &outgoing_receipts_root,
    )?;

    Ok(())
}

pub fn apply_result_to_chunk_extra(
    protocol_version: ProtocolVersion,
    apply_result: ApplyChunkResult,
    chunk: &ShardChunkHeader,
) -> ChunkExtra {
    let (outcome_root, _) = ApplyChunkResult::compute_outcomes_proof(&apply_result.outcomes);
    ChunkExtra::new(
        protocol_version,
        &apply_result.new_root,
        outcome_root,
        apply_result.validator_proposals,
        apply_result.total_gas_burnt,
        chunk.gas_limit(),
        apply_result.total_balance_burnt,
        apply_result.congestion_info,
        apply_result.bandwidth_requests,
    )
}

impl Chain {
    pub fn shadow_validate_state_witness(
        &self,
        witness: ChunkStateWitness,
        epoch_manager: &dyn EpochManagerAdapter,
        runtime_adapter: &dyn RuntimeAdapter,
        processing_done_tracker: Option<ProcessingDoneTracker>,
    ) -> Result<(), Error> {
        let shard_id = witness.inner.chunk_header.shard_id();
        let height_created = witness.inner.chunk_header.height_created();
        let chunk_hash = witness.inner.chunk_header.chunk_hash();
        let parent_span = tracing::debug_span!(
            target: "chain", "shadow_validate", ?shard_id, height_created);
        let (encoded_witness, raw_witness_size) = {
            let shard_id_label = shard_id.to_string();
            let encode_timer =
                crate::stateless_validation::metrics::CHUNK_STATE_WITNESS_ENCODE_TIME
                    .with_label_values(&[shard_id_label.as_str()])
                    .start_timer();
            let (encoded_witness, raw_witness_size) = EncodedChunkStateWitness::encode(&witness)?;
            encode_timer.observe_duration();
            crate::stateless_validation::metrics::record_witness_size_metrics(
                raw_witness_size,
                encoded_witness.size_bytes(),
                &witness,
            );
            let decode_timer =
                crate::stateless_validation::metrics::CHUNK_STATE_WITNESS_DECODE_TIME
                    .with_label_values(&[shard_id_label.as_str()])
                    .start_timer();
            encoded_witness.decode()?;
            decode_timer.observe_duration();
            (encoded_witness, raw_witness_size)
        };
        let pre_validation_start = Instant::now();
        let pre_validation_result =
            pre_validate_chunk_state_witness(&witness, &self, epoch_manager, runtime_adapter)?;
        tracing::debug!(
            parent: &parent_span,
            ?shard_id,
            ?chunk_hash,
            witness_size = encoded_witness.size_bytes(),
            raw_witness_size,
            pre_validation_elapsed = ?pre_validation_start.elapsed(),
            "completed shadow chunk pre-validation"
        );
        let epoch_manager = self.epoch_manager.clone();
        let runtime_adapter = self.runtime_adapter.clone();
        Arc::new(RayonAsyncComputationSpawner).spawn("shadow_validate", move || {
            // processing_done_tracker must survive until the processing is finished.
            let _processing_done_tracker_capture: Option<ProcessingDoneTracker> =
                processing_done_tracker;

            let validation_start = Instant::now();

            match validate_chunk_state_witness(
                witness,
                pre_validation_result,
                epoch_manager.as_ref(),
                runtime_adapter.as_ref(),
                &MainStateTransitionCache::default(),
            ) {
                Ok(()) => {
                    tracing::debug!(
                        parent: &parent_span,
                        ?shard_id,
                        ?chunk_hash,
                        validation_elapsed = ?validation_start.elapsed(),
                        "completed shadow chunk validation"
                    );
                }
                Err(err) => {
                    crate::stateless_validation::metrics::CHUNK_WITNESS_VALIDATION_FAILED_TOTAL
                        .with_label_values(&[&shard_id.to_string(), err.prometheus_label_value()])
                        .inc();
                    tracing::error!(
                        parent: &parent_span,
                        ?err,
                        ?shard_id,
                        ?chunk_hash,
                        "shadow chunk validation failed"
                    );
                }
            }
        });
        Ok(())
    }
}<|MERGE_RESOLUTION|>--- conflicted
+++ resolved
@@ -181,15 +181,10 @@
     let initial_prev_block = store.get_block(&initial_prev_hash)?;
     let initial_shard_layout =
         epoch_manager.get_shard_layout_from_prev_block(&initial_prev_hash)?;
-<<<<<<< HEAD
     let initial_shard_id = state_witness.inner.chunk_header.shard_id();
-    let initial_shard_index = initial_shard_layout.get_shard_index(initial_shard_id)?;
-=======
-    let initial_shard_id = state_witness.chunk_header.shard_id();
     // Check that shard id is present in current epoch.
     // TODO: consider more proper way to validate this.
     let _ = initial_shard_layout.get_shard_index(initial_shard_id)?;
->>>>>>> 81728f35
 
     let mut position = TraversalPosition {
         shard_id: initial_shard_id,
@@ -598,10 +593,10 @@
         .with_label_values(&[&state_witness.inner.chunk_header.shard_id().to_string()])
         .start_timer();
     let span = tracing::debug_span!(target: "client", "validate_chunk_state_witness").entered();
-    let witness_shard_layout = epoch_manager.get_shard_layout(&state_witness.epoch_id)?;
-    let witness_chunk_shard_id = state_witness.chunk_header.shard_id();
+    let witness_shard_layout = epoch_manager.get_shard_layout(&state_witness.inner.epoch_id)?;
+    let witness_chunk_shard_id = state_witness.inner.chunk_header.shard_id();
     let witness_chunk_shard_uid =
-        epoch_manager.shard_id_to_uid(witness_chunk_shard_id, &state_witness.epoch_id)?;
+        epoch_manager.shard_id_to_uid(witness_chunk_shard_id, &state_witness.inner.epoch_id)?;
     let block_hash = pre_validation_output.main_transition_params.block_hash();
     let epoch_id = epoch_manager.get_epoch_id(&block_hash)?;
     let shard_id = pre_validation_output.main_transition_params.shard_id();
@@ -646,11 +641,6 @@
 
     // Compute receipt hashes here to avoid copying receipts
     let outgoing_receipts_hashes = {
-<<<<<<< HEAD
-        let shard_layout = epoch_manager
-            .get_shard_layout_from_prev_block(state_witness.inner.chunk_header.prev_block_hash())?;
-        Chain::build_receipts_hashes(&outgoing_receipts, &shard_layout)
-=======
         let chunk_epoch_id = epoch_manager.get_epoch_id(&block_hash)?;
         let chunk_shard_layout = epoch_manager.get_shard_layout(&chunk_epoch_id)?;
         if chunk_shard_layout != witness_shard_layout {
@@ -658,12 +648,11 @@
                 &mut outgoing_receipts,
                 protocol_version,
                 &witness_shard_layout,
-                state_witness.chunk_header.shard_id(),
+                state_witness.inner.chunk_header.shard_id(),
                 shard_id,
             )?;
         }
         Chain::build_receipts_hashes(&outgoing_receipts, &witness_shard_layout)
->>>>>>> 81728f35
     };
     // Save main state transition result to cache.
     {
