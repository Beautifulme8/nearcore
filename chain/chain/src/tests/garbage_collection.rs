--- conflicted
+++ resolved
@@ -1,8 +1,5 @@
-<<<<<<< HEAD
 use near_async::time::Clock;
-=======
 use near_epoch_manager::types::BlockHeaderInfo;
->>>>>>> 6a68a2b1
 use rand::Rng;
 use std::sync::Arc;
 
@@ -612,20 +609,12 @@
     ];
 
     let num_shards = 1;
-<<<<<<< HEAD
-    let mut chain1 =
+    let mut chain =
         get_chain_with_epoch_length_and_num_shards(Clock::real(), epoch_length, num_shards);
-    let tries1 = chain1.runtime_adapter.get_tries();
-    let genesis1 = chain1.get_block_by_height(0).unwrap();
-    let mut states1 = vec![(
-        genesis1,
-=======
-    let mut chain = get_chain_with_epoch_length_and_num_shards(epoch_length, num_shards);
     let tries = chain.runtime_adapter.get_tries();
     let genesis = chain.get_block_by_height(0).unwrap();
     let mut states = vec![(
         genesis,
->>>>>>> 6a68a2b1
         vec![Trie::EMPTY_ROOT; num_shards as usize],
         vec![Vec::new(); num_shards as usize],
     )];
@@ -715,12 +704,8 @@
 /// collected while the blocks that are ahead of it should not.
 #[test]
 fn test_clear_old_data() {
-<<<<<<< HEAD
+    let max_height = 14usize;
     let mut chain = get_chain_with_epoch_length(Clock::real(), 1);
-=======
-    let max_height = 14usize;
-    let mut chain = get_chain_with_epoch_length(1);
->>>>>>> 6a68a2b1
     let epoch_manager = chain.epoch_manager.clone();
     let genesis = chain.get_block_by_height(0).unwrap();
     let signer = Arc::new(create_test_signer("test1"));
