--- conflicted
+++ resolved
@@ -19,18 +19,11 @@
     ChunkHash, EncodedShardChunk, PartialEncodedChunk, ReceiptProof, ShardChunk, ShardChunkHeader,
     StateSyncInfo,
 };
-<<<<<<< HEAD
 use near_primitives::state_sync::{ReceiptProofResponse, StateSyncDumpProgress};
-use near_primitives::stateless_validation::stored_chunk_state_transition_data::StoredChunkStateTransitionData;
-=======
-use near_primitives::state_sync::{
-    ReceiptProofResponse, ShardStateSyncResponseHeader, StateHeaderKey, StateSyncDumpProgress,
-};
 use near_primitives::stateless_validation::contract_distribution::ContractUpdates;
 use near_primitives::stateless_validation::stored_chunk_state_transition_data::{
     StoredChunkStateTransitionData, StoredChunkStateTransitionDataV1,
 };
->>>>>>> 6bc2df9d
 use near_primitives::transaction::{
     ExecutionOutcomeWithId, ExecutionOutcomeWithIdAndProof, ExecutionOutcomeWithProof,
     SignedTransaction,
@@ -65,12 +58,6 @@
 pub use latest_witnesses::LatestWitnessesInfo;
 pub use merkle_proof::MerkleProofAccess;
 
-<<<<<<< HEAD
-=======
-// TODO: Get rid of caches in chain store
-const CACHE_SIZE: usize = 1;
-const CHUNK_CACHE_SIZE: usize = 1;
-
 /// Filter receipts mode for incoming receipts collection.
 pub enum ReceiptFilter {
     /// Leave receipts unchanged. Needed for receipt proof generation, because
@@ -83,18 +70,12 @@
     TargetShard,
 }
 
->>>>>>> 6bc2df9d
 /// Accesses the chain store. Used to create atomic editable views that can be reverted.
 pub trait ChainStoreAccess {
     /// Returns underlying chain store
     fn chain_store(&self) -> &ChainStore;
-<<<<<<< HEAD
     /// Returns underlaying store.
     fn store(&self) -> Store;
-=======
-    /// Returns underlying store.
-    fn store(&self) -> &Store;
->>>>>>> 6bc2df9d
     /// The chain head.
     fn head(&self) -> Result<Tip, Error>;
     /// The chain Blocks Tail height.
@@ -1103,7 +1084,7 @@
     }
 
     fn get_current_epoch_sync_hash(&self, epoch_id: &EpochId) -> Result<Option<CryptoHash>, Error> {
-        Ok(self.store.get_ser(DBCol::StateSyncHashes, epoch_id.as_ref())?)
+        ChainStoreAdapter::get_current_epoch_sync_hash(self, epoch_id)
     }
 }
 
