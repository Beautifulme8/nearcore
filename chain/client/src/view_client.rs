//! Readonly view of the chain and state of the database.
//! Useful for querying from RPC.

use std::sync::Arc;

use actix::{Actor, Context, Handler};

<<<<<<< HEAD
use near_chain::{Block, Chain, ChainGenesis, ErrorKind, RuntimeAdapter};
=======
use near_chain::{Chain, ErrorKind, RuntimeAdapter};
>>>>>>> e58a1c88
use near_primitives::hash::CryptoHash;
use near_primitives::transaction::{TransactionResult, TransactionStatus};
use near_primitives::views::{
    BlockView, FinalTransactionResult, FinalTransactionStatus, QueryResponse, TransactionLogView,
    TransactionResultView,
};
use near_primitives::types::AccountId;
use near_store::Store;

use crate::types::{Error, GetBlock, Query, TxStatus};
use crate::TxDetails;
use near_primitives::types::BlockIndex;

/// View client provides currently committed (to the storage) view of the current chain and state.
pub struct ViewClientActor {
    chain: Chain,
    runtime_adapter: Arc<dyn RuntimeAdapter>,
}

impl ViewClientActor {
    pub fn new(
        store: Arc<Store>,
        chain_genesis: &ChainGenesis,
        runtime_adapter: Arc<dyn RuntimeAdapter>,
        transaction_validity_period: BlockIndex,
    ) -> Result<Self, Error> {
        // TODO: should we create shared ChainStore that is passed to both Client and ViewClient?
<<<<<<< HEAD
        let chain = Chain::new(store, runtime_adapter.clone(), chain_genesis)?;
=======
        let chain =
            Chain::new(store, runtime_adapter.clone(), genesis_time, transaction_validity_period)?;
>>>>>>> e58a1c88
        Ok(ViewClientActor { chain, runtime_adapter })
    }

    pub fn get_transaction_result(
        &mut self,
        hash: &CryptoHash,
    ) -> Result<TransactionResultView, String> {
        match self.chain.get_transaction_result(hash) {
            Ok(result) => Ok(result.clone().into()),
            Err(err) => match err.kind() {
                ErrorKind::DBNotFoundErr(_) => Ok(TransactionResult {
                    status: TransactionStatus::Unknown,
                    ..Default::default()
                }
                .into()),
                _ => Err(err.to_string()),
            },
        }
    }

    fn get_recursive_transaction_results(
        &mut self,
        hash: &CryptoHash,
    ) -> Result<Vec<TransactionLogView>, String> {
        let result = self.get_transaction_result(hash)?;
        let receipt_ids = result.receipts.clone();
        let mut transactions = vec![TransactionLogView { hash: hash.clone().into(), result }];
        for hash in &receipt_ids {
            transactions
                .extend(self.get_recursive_transaction_results(&hash.clone().into())?.into_iter());
        }
        Ok(transactions)
    }

    fn get_final_transaction_result(
        &mut self,
        hash: &CryptoHash,
    ) -> Result<FinalTransactionResult, String> {
        let transactions = self.get_recursive_transaction_results(hash)?;
        let status = if transactions
            .iter()
            .find(|t| &t.result.status == &TransactionStatus::Failed)
            .is_some()
        {
            FinalTransactionStatus::Failed
        } else if transactions
            .iter()
            .find(|t| &t.result.status == &TransactionStatus::Unknown)
            .is_some()
        {
            FinalTransactionStatus::Started
        } else {
            FinalTransactionStatus::Completed
        };
        Ok(FinalTransactionResult {
            status,
            transactions: transactions.into_iter().map(|t| t.into()).collect(),
        })
    }
}

impl Actor for ViewClientActor {
    type Context = Context<Self>;
}

/// Handles runtime query.
impl Handler<Query> for ViewClientActor {
    type Result = Result<QueryResponse, String>;

    fn handle(&mut self, msg: Query, _: &mut Context<Self>) -> Self::Result {
        let head = self.chain.head().map_err(|err| err.to_string())?;
        let path_parts: Vec<&str> = msg.path.split('/').collect();
        if path_parts.is_empty() {
            return Err("At least one query parameter is required".to_string());
        }
        let state_root = {
            if path_parts[0] == "validators" && path_parts.len() == 1 {
                // for querying validators we don't need state root
                CryptoHash::default()
            } else {
                let account_id = AccountId::from(path_parts[1]);
                let shard_id = self.runtime_adapter.account_id_to_shard_id(&account_id);
                self.chain
                    .get_chunk_extra(&head.last_block_hash, shard_id)
                    .map_err(|_e| "Failed to fetch the chunk while executing request")?
                    .state_root
            }
        };

        self.runtime_adapter
            .query(state_root, head.height, &head.last_block_hash, path_parts, &msg.data)
            .map_err(|err| err.to_string())
    }
}

/// Handles retrieving block from the chain.
impl Handler<GetBlock> for ViewClientActor {
    type Result = Result<BlockView, String>;

    fn handle(&mut self, msg: GetBlock, _: &mut Context<Self>) -> Self::Result {
        match msg {
            GetBlock::Best => match self.chain.head() {
                Ok(head) => self.chain.get_block(&head.last_block_hash).map(Clone::clone),
                Err(err) => Err(err),
            },
            GetBlock::Height(height) => self.chain.get_block_by_height(height).map(Clone::clone),
            GetBlock::Hash(hash) => self.chain.get_block(&hash).map(Clone::clone),
        }
        .map(|block| block.into())
        .map_err(|err| err.to_string())
    }
}

impl Handler<TxStatus> for ViewClientActor {
    type Result = Result<FinalTransactionResult, String>;

    fn handle(&mut self, msg: TxStatus, _: &mut Context<Self>) -> Self::Result {
        self.get_final_transaction_result(&msg.tx_hash)
    }
}

impl Handler<TxDetails> for ViewClientActor {
    type Result = Result<TransactionResultView, String>;

    fn handle(&mut self, msg: TxDetails, _: &mut Context<Self>) -> Self::Result {
        self.get_transaction_result(&msg.tx_hash)
    }
}<|MERGE_RESOLUTION|>--- conflicted
+++ resolved
@@ -5,18 +5,14 @@
 
 use actix::{Actor, Context, Handler};
 
-<<<<<<< HEAD
 use near_chain::{Block, Chain, ChainGenesis, ErrorKind, RuntimeAdapter};
-=======
-use near_chain::{Chain, ErrorKind, RuntimeAdapter};
->>>>>>> e58a1c88
 use near_primitives::hash::CryptoHash;
 use near_primitives::transaction::{TransactionResult, TransactionStatus};
+use near_primitives::types::AccountId;
 use near_primitives::views::{
     BlockView, FinalTransactionResult, FinalTransactionStatus, QueryResponse, TransactionLogView,
     TransactionResultView,
 };
-use near_primitives::types::AccountId;
 use near_store::Store;
 
 use crate::types::{Error, GetBlock, Query, TxStatus};
@@ -34,15 +30,9 @@
         store: Arc<Store>,
         chain_genesis: &ChainGenesis,
         runtime_adapter: Arc<dyn RuntimeAdapter>,
-        transaction_validity_period: BlockIndex,
     ) -> Result<Self, Error> {
         // TODO: should we create shared ChainStore that is passed to both Client and ViewClient?
-<<<<<<< HEAD
         let chain = Chain::new(store, runtime_adapter.clone(), chain_genesis)?;
-=======
-        let chain =
-            Chain::new(store, runtime_adapter.clone(), genesis_time, transaction_validity_period)?;
->>>>>>> e58a1c88
         Ok(ViewClientActor { chain, runtime_adapter })
     }
 
