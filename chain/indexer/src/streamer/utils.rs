--- conflicted
+++ resolved
@@ -45,11 +45,7 @@
                     },
                     prev_block_gas_price,
                     true,
-<<<<<<< HEAD
                     block.header.latest_protocol_version,
-=======
-                    protocol_version,
->>>>>>> a595da41
                 );
                 views::ReceiptView {
                     predecessor_id: tx.transaction.signer_id.clone(),
