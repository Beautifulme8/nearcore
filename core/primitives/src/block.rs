use crate::block::BlockValidityError::{
    InvalidChallengeRoot, InvalidChunkHeaderRoot, InvalidChunkMask, InvalidReceiptRoot,
    InvalidStateRoot, InvalidTransactionRoot,
};
use crate::block_body::{BlockBody, BlockBodyV1, ChunkEndorsementSignatures};
pub use crate::block_header::*;
use crate::challenge::Challenges;
use crate::checked_feature;
use crate::congestion_info::{BlockCongestionInfo, ExtendedCongestionInfo};
use crate::hash::CryptoHash;
use crate::merkle::{merklize, verify_path, MerklePath};
use crate::num_rational::Rational32;
use crate::sharding::{ChunkHashHeight, ShardChunkHeader, ShardChunkHeaderV1};
use crate::types::{Balance, BlockHeight, EpochId, Gas};
use crate::version::{ProtocolVersion, SHARD_CHUNK_HEADER_UPGRADE_VERSION};
use borsh::{BorshDeserialize, BorshSerialize};
use near_primitives_core::types::{ShardId, ShardIndex};
use near_schema_checker_lib::ProtocolSchema;
use near_time::Utc;
use primitive_types::U256;
use std::collections::BTreeMap;
use std::ops::Index;
use std::sync::Arc;

#[derive(BorshSerialize, BorshDeserialize, Clone, Debug, Eq, PartialEq, Default)]
pub struct GenesisId {
    /// Chain Id
    pub chain_id: String,
    /// Hash of genesis block
    pub hash: CryptoHash,
}

#[derive(Clone, Debug, Eq, PartialEq)]
pub enum BlockValidityError {
    InvalidStateRoot,
    InvalidReceiptRoot,
    InvalidChunkHeaderRoot,
    InvalidTransactionRoot,
    InvalidChunkMask,
    InvalidChallengeRoot,
}

#[derive(BorshSerialize, BorshDeserialize, Debug, Clone, Eq, PartialEq, ProtocolSchema)]
pub struct BlockV1 {
    pub header: BlockHeader,
    pub chunks: Vec<ShardChunkHeaderV1>,
    pub challenges: Challenges,

    // Data to confirm the correctness of randomness beacon output
    pub vrf_value: near_crypto::vrf::Value,
    pub vrf_proof: near_crypto::vrf::Proof,
}

#[derive(BorshSerialize, BorshDeserialize, Debug, Clone, Eq, PartialEq, ProtocolSchema)]
pub struct BlockV2 {
    pub header: BlockHeader,
    pub chunks: Vec<ShardChunkHeader>,
    pub challenges: Challenges,

    // Data to confirm the correctness of randomness beacon output
    pub vrf_value: near_crypto::vrf::Value,
    pub vrf_proof: near_crypto::vrf::Proof,
}

/// V2 -> V3: added BlockBodyV1
#[derive(BorshSerialize, BorshDeserialize, Debug, Clone, Eq, PartialEq, ProtocolSchema)]
pub struct BlockV3 {
    pub header: BlockHeader,
    pub body: BlockBodyV1,
}

/// V3 -> V4: use versioned BlockBody
#[derive(BorshSerialize, BorshDeserialize, Debug, Clone, Eq, PartialEq, ProtocolSchema)]
pub struct BlockV4 {
    pub header: BlockHeader,
    pub body: BlockBody,
}

/// Versioned Block data structure.
/// For each next version, document what are the changes between versions.
#[derive(BorshSerialize, BorshDeserialize, Debug, Clone, Eq, PartialEq, ProtocolSchema)]
pub enum Block {
    BlockV1(Arc<BlockV1>),
    BlockV2(Arc<BlockV2>),
    BlockV3(Arc<BlockV3>),
    BlockV4(Arc<BlockV4>),
}

#[cfg(feature = "solomon")]
type ShardChunkReedSolomon = reed_solomon_erasure::galois_8::ReedSolomon;

/// The shard_ids, state_roots and congestion_infos must be in the same order.
#[cfg(feature = "solomon")]
pub fn genesis_chunks(
    state_roots: Vec<crate::types::StateRoot>,
    congestion_infos: Vec<Option<crate::congestion_info::CongestionInfo>>,
    shard_ids: &[crate::types::ShardId],
    initial_gas_limit: Gas,
    genesis_height: BlockHeight,
    genesis_protocol_version: ProtocolVersion,
) -> Vec<crate::sharding::ShardChunk> {
    let rs = ShardChunkReedSolomon::new(1, 2).unwrap();
    let state_roots = if state_roots.len() == shard_ids.len() {
        state_roots
    } else {
        assert_eq!(state_roots.len(), 1);
        std::iter::repeat(state_roots[0]).take(shard_ids.len()).collect()
    };

    let mut chunks = vec![];

    let num = shard_ids.len();
    assert_eq!(state_roots.len(), num);

    for (shard_index, &shard_id) in shard_ids.iter().enumerate() {
        let state_root = state_roots[shard_index];
        let congestion_info = congestion_infos[shard_index];

        let encoded_chunk = genesis_chunk(
            &rs,
            genesis_protocol_version,
            genesis_height,
            initial_gas_limit,
            shard_id,
            state_root,
            congestion_info,
        );
        let mut chunk = encoded_chunk.decode_chunk(1).expect("Failed to decode genesis chunk");
        chunk.set_height_included(genesis_height);
        chunks.push(chunk);
    }

    chunks
}

// Creates the genesis encoded shard chunk. The genesis chunks have most of the
// fields set to defaults. The remaining fields are set to the provided values.
#[cfg(feature = "solomon")]
fn genesis_chunk(
    rs: &ShardChunkReedSolomon,
    genesis_protocol_version: u32,
    genesis_height: u64,
    initial_gas_limit: u64,
    shard_id: ShardId,
    state_root: CryptoHash,
    congestion_info: Option<crate::congestion_info::CongestionInfo>,
) -> crate::sharding::EncodedShardChunk {
    let (encoded_chunk, _) = crate::sharding::EncodedShardChunk::new(
        CryptoHash::default(),
        state_root,
        CryptoHash::default(),
        genesis_height,
        shard_id,
        rs,
        0,
        initial_gas_limit,
        0,
        CryptoHash::default(),
        vec![],
        vec![],
        &[],
        CryptoHash::default(),
        congestion_info,
        &crate::validator_signer::EmptyValidatorSigner::default().into(),
        genesis_protocol_version,
    )
    .expect("Failed to decode genesis chunk");
    encoded_chunk
}

impl Block {
    fn block_from_protocol_version(
        this_epoch_protocol_version: ProtocolVersion,
        next_epoch_protocol_version: ProtocolVersion,
        header: BlockHeader,
        body: BlockBody,
    ) -> Block {
        if next_epoch_protocol_version < SHARD_CHUNK_HEADER_UPGRADE_VERSION {
            let legacy_chunks = body
                .chunks()
                .iter()
                .cloned()
                .map(|chunk| match chunk {
                    ShardChunkHeader::V1(header) => header,
                    ShardChunkHeader::V2(_) => panic!(
                        "Attempted to include VersionedShardChunkHeaderV2 in old protocol version"
                    ),
                    ShardChunkHeader::V3(_) => panic!(
                        "Attempted to include VersionedShardChunkHeaderV3 in old protocol version"
                    ),
                })
                .collect();

            Block::BlockV1(Arc::new(BlockV1 {
                header,
                chunks: legacy_chunks,
                challenges: body.challenges().to_vec(),
                vrf_value: *body.vrf_value(),
                vrf_proof: *body.vrf_proof(),
            }))
        } else if !checked_feature!("stable", BlockHeaderV4, this_epoch_protocol_version) {
            Block::BlockV2(Arc::new(BlockV2 {
                header,
                chunks: body.chunks().to_vec(),
                challenges: body.challenges().to_vec(),
                vrf_value: *body.vrf_value(),
                vrf_proof: *body.vrf_proof(),
            }))
        } else if !checked_feature!("stable", StatelessValidation, this_epoch_protocol_version) {
            // BlockV3 should only have BlockBodyV1
            match body {
                BlockBody::V1(body) => Block::BlockV3(Arc::new(BlockV3 { header, body })),
                _ => {
                    panic!("Attempted to include newer BlockBody version in old protocol version")
                }
            }
        } else {
            // BlockV4 and BlockBodyV2 were introduced in the same protocol version `ChunkValidation`
            // We should not expect BlockV4 to have BlockBodyV1
            match body {
                BlockBody::V1(_) => {
                    panic!("Attempted to include BlockBodyV1 in new protocol version")
                }
                _ => Block::BlockV4(Arc::new(BlockV4 { header, body })),
            }
        }
    }

    /// Returns genesis block for given genesis date and state root.
    pub fn genesis(
        genesis_protocol_version: ProtocolVersion,
        chunks: Vec<ShardChunkHeader>,
        timestamp: Utc,
        height: BlockHeight,
        initial_gas_price: Balance,
        initial_total_supply: Balance,
        next_bp_hash: CryptoHash,
    ) -> Self {
        let challenges = vec![];
        let chunk_endorsements = vec![];
        for chunk in &chunks {
            assert_eq!(chunk.height_included(), height);
        }
        let vrf_value = near_crypto::vrf::Value([0; 32]);
        let vrf_proof = near_crypto::vrf::Proof([0; 64]);
        let body = BlockBody::new(
            genesis_protocol_version,
            chunks,
            challenges,
            vrf_value,
            vrf_proof,
            chunk_endorsements,
        );
        let header = BlockHeader::genesis(
            genesis_protocol_version,
            height,
            Block::compute_state_root(body.chunks()),
            body.compute_hash(),
            Block::compute_chunk_prev_outgoing_receipts_root(body.chunks()),
            Block::compute_chunk_headers_root(body.chunks()).0,
            Block::compute_chunk_tx_root(body.chunks()),
            body.chunks().len() as u64,
            Block::compute_challenges_root(body.challenges()),
            timestamp,
            initial_gas_price,
            initial_total_supply,
            next_bp_hash,
        );

        Self::block_from_protocol_version(
            genesis_protocol_version,
            genesis_protocol_version,
            header,
            body,
        )
    }

    /// Produces new block from header of previous block, current state root and set of transactions.
    #[cfg(feature = "clock")]
    pub fn produce(
        this_epoch_protocol_version: ProtocolVersion,
        next_epoch_protocol_version: ProtocolVersion,
        prev: &BlockHeader,
        height: BlockHeight,
        block_ordinal: crate::types::NumBlocks,
        chunks: Vec<ShardChunkHeader>,
        chunk_endorsements: Vec<ChunkEndorsementSignatures>,
        epoch_id: EpochId,
        next_epoch_id: EpochId,
        epoch_sync_data_hash: Option<CryptoHash>,
        approvals: Vec<Option<Box<near_crypto::Signature>>>,
        gas_price_adjustment_rate: Rational32,
        min_gas_price: Balance,
        max_gas_price: Balance,
        minted_amount: Option<Balance>,
        challenges_result: crate::challenge::ChallengesResult,
        challenges: Challenges,
        signer: &crate::validator_signer::ValidatorSigner,
        next_bp_hash: CryptoHash,
        block_merkle_root: CryptoHash,
        clock: near_time::Clock,
        sandbox_delta_time: Option<near_time::Duration>,
    ) -> Self {
        use itertools::Itertools;
        use near_primitives_core::version::ProtocolFeature;

        use crate::{
            hash::hash, stateless_validation::chunk_endorsements_bitmap::ChunkEndorsementsBitmap,
        };
        // Collect aggregate of validators and gas usage/limits from chunks.
        let mut prev_validator_proposals = vec![];
        let mut gas_used = 0;
        // This computation of chunk_mask relies on the fact that chunks are ordered by shard_id.
        let mut chunk_mask = vec![];
        let mut balance_burnt = 0;
        let mut gas_limit = 0;
        for chunk in chunks.iter() {
            if chunk.height_included() == height {
                prev_validator_proposals.extend(chunk.prev_validator_proposals());
                gas_used += chunk.prev_gas_used();
                gas_limit += chunk.gas_limit();
                balance_burnt += chunk.prev_balance_burnt();
                chunk_mask.push(true);
            } else {
                chunk_mask.push(false);
            }
        }
        let next_gas_price = Self::compute_next_gas_price(
            prev.next_gas_price(),
            gas_used,
            gas_limit,
            gas_price_adjustment_rate,
            min_gas_price,
            max_gas_price,
        );

        let new_total_supply = prev.total_supply() + minted_amount.unwrap_or(0) - balance_burnt;
        let now = clock.now_utc().unix_timestamp_nanos() as u64;
        #[cfg(feature = "sandbox")]
        let now = now + sandbox_delta_time.unwrap().whole_nanoseconds() as u64;
        #[cfg(not(feature = "sandbox"))]
        debug_assert!(sandbox_delta_time.is_none());
        let time = if now <= prev.raw_timestamp() { prev.raw_timestamp() + 1 } else { now };

        let (vrf_value, vrf_proof) = signer.compute_vrf_with_proof(prev.random_value().as_ref());
        let random_value = hash(vrf_value.0.as_ref());

        let last_ds_final_block =
            if height == prev.height() + 1 { prev.hash() } else { prev.last_ds_final_block() };

        let last_final_block =
            if height == prev.height() + 1 && prev.last_ds_final_block() == prev.prev_hash() {
                prev.prev_hash()
            } else {
                prev.last_final_block()
            };

        match prev {
            BlockHeader::BlockHeaderV1(_) | BlockHeader::BlockHeaderV2(_) => {
                debug_assert_eq!(prev.block_ordinal(), 0)
            }
            BlockHeader::BlockHeaderV3(_)
            | BlockHeader::BlockHeaderV4(_)
            | BlockHeader::BlockHeaderV5(_) => {
                debug_assert_eq!(prev.block_ordinal() + 1, block_ordinal)
            }
        };

        let chunk_endorsements_bitmap = if ProtocolFeature::ChunkEndorsementsInBlockHeader
            .enabled(this_epoch_protocol_version)
        {
            debug_assert_eq!(
                chunk_endorsements.len(),
                chunk_mask.len(),
                "Chunk endorsements size is different from number of shards."
            );
            // Generate from the chunk endorsement signatures a bitmap with the same number of shards and validator assignments per shard,
            // where `Option<Signature>` is mapped to `true` and `None` is mapped to `false`.
            Some(ChunkEndorsementsBitmap::from_endorsements(
                chunk_endorsements
                    .iter()
                    .map(|endorsements_for_shard| {
                        endorsements_for_shard.iter().map(|e| e.is_some()).collect_vec()
                    })
                    .collect_vec(),
            ))
        } else {
            None
        };

        let body = BlockBody::new(
            this_epoch_protocol_version,
            chunks,
            challenges,
            vrf_value,
            vrf_proof,
            chunk_endorsements,
        );
        let header = BlockHeader::new(
            this_epoch_protocol_version,
            next_epoch_protocol_version,
            height,
            *prev.hash(),
            body.compute_hash(),
            Block::compute_state_root(body.chunks()),
            Block::compute_chunk_prev_outgoing_receipts_root(body.chunks()),
            Block::compute_chunk_headers_root(body.chunks()).0,
            Block::compute_chunk_tx_root(body.chunks()),
            Block::compute_outcome_root(body.chunks()),
            time,
            Block::compute_challenges_root(body.challenges()),
            random_value,
            prev_validator_proposals,
            chunk_mask,
            block_ordinal,
            epoch_id,
            next_epoch_id,
            next_gas_price,
            new_total_supply,
            challenges_result,
            signer,
            *last_final_block,
            *last_ds_final_block,
            epoch_sync_data_hash,
            approvals,
            next_bp_hash,
            block_merkle_root,
            prev.height(),
            clock,
            chunk_endorsements_bitmap,
        );

        Self::block_from_protocol_version(
            this_epoch_protocol_version,
            next_epoch_protocol_version,
            header,
            body,
        )
    }

    pub fn verify_total_supply(
        &self,
        prev_total_supply: Balance,
        minted_amount: Option<Balance>,
    ) -> bool {
        let mut balance_burnt = 0;

        for chunk in self.chunks().iter_deprecated() {
            if chunk.height_included() == self.header().height() {
                balance_burnt += chunk.prev_balance_burnt();
            }
        }

        let new_total_supply = prev_total_supply + minted_amount.unwrap_or(0) - balance_burnt;
        self.header().total_supply() == new_total_supply
    }

    pub fn verify_gas_price(
        &self,
        gas_price: Balance,
        min_gas_price: Balance,
        max_gas_price: Balance,
        gas_price_adjustment_rate: Rational32,
    ) -> bool {
        let gas_used =
            Self::compute_gas_used(self.chunks().iter_deprecated(), self.header().height());
        let gas_limit =
            Self::compute_gas_limit(self.chunks().iter_deprecated(), self.header().height());
        let expected_price = Self::compute_next_gas_price(
            gas_price,
            gas_used,
            gas_limit,
            gas_price_adjustment_rate,
            min_gas_price,
            max_gas_price,
        );
        self.header().next_gas_price() == expected_price
    }

    /// Computes gas price for applying chunks in the next block according to the formula:
    ///   next_gas_price = gas_price * (1 + (gas_used/gas_limit - 1/2) * adjustment_rate)
    /// and clamped between min_gas_price and max_gas_price.
    pub fn compute_next_gas_price(
        gas_price: Balance,
        gas_used: Gas,
        gas_limit: Gas,
        gas_price_adjustment_rate: Rational32,
        min_gas_price: Balance,
        max_gas_price: Balance,
    ) -> Balance {
        // If block was skipped, the price does not change.
        if gas_limit == 0 {
            return gas_price;
        }

        let gas_used = u128::from(gas_used);
        let gas_limit = u128::from(gas_limit);
        let adjustment_rate_numer = *gas_price_adjustment_rate.numer() as u128;
        let adjustment_rate_denom = *gas_price_adjustment_rate.denom() as u128;

        // This number can never be negative as long as gas_used <= gas_limit and
        // adjustment_rate_numer <= adjustment_rate_denom.
        let numerator = 2 * adjustment_rate_denom * gas_limit
            + 2 * adjustment_rate_numer * gas_used
            - adjustment_rate_numer * gas_limit;
        let denominator = 2 * adjustment_rate_denom * gas_limit;
        let next_gas_price =
            U256::from(gas_price) * U256::from(numerator) / U256::from(denominator);

        next_gas_price.clamp(U256::from(min_gas_price), U256::from(max_gas_price)).as_u128()
    }

    pub fn compute_state_root<'a, T: IntoIterator<Item = &'a ShardChunkHeader>>(
        chunks: T,
    ) -> CryptoHash {
        merklize(
            &chunks.into_iter().map(|chunk| chunk.prev_state_root()).collect::<Vec<CryptoHash>>(),
        )
        .0
    }

    pub fn compute_chunk_prev_outgoing_receipts_root<
        'a,
        T: IntoIterator<Item = &'a ShardChunkHeader>,
    >(
        chunks: T,
    ) -> CryptoHash {
        merklize(
            &chunks
                .into_iter()
                .map(|chunk| chunk.prev_outgoing_receipts_root())
                .collect::<Vec<CryptoHash>>(),
        )
        .0
    }

    pub fn compute_chunk_headers_root<'a, T: IntoIterator<Item = &'a ShardChunkHeader>>(
        chunks: T,
    ) -> (CryptoHash, Vec<MerklePath>) {
        merklize(
            &chunks
                .into_iter()
                .map(|chunk| ChunkHashHeight(chunk.chunk_hash(), chunk.height_included()))
                .collect::<Vec<ChunkHashHeight>>(),
        )
    }

    pub fn compute_chunk_tx_root<'a, T: IntoIterator<Item = &'a ShardChunkHeader>>(
        chunks: T,
    ) -> CryptoHash {
        merklize(&chunks.into_iter().map(|chunk| chunk.tx_root()).collect::<Vec<CryptoHash>>()).0
    }

    pub fn compute_outcome_root<'a, T: IntoIterator<Item = &'a ShardChunkHeader>>(
        chunks: T,
    ) -> CryptoHash {
        merklize(
            &chunks.into_iter().map(|chunk| chunk.prev_outcome_root()).collect::<Vec<CryptoHash>>(),
        )
        .0
    }

    pub fn compute_challenges_root(challenges: &Challenges) -> CryptoHash {
        merklize(&challenges.iter().map(|challenge| challenge.hash).collect::<Vec<CryptoHash>>()).0
    }

    pub fn compute_gas_used<'a, T: IntoIterator<Item = &'a ShardChunkHeader>>(
        chunks: T,
        height: BlockHeight,
    ) -> Gas {
        chunks.into_iter().fold(0, |acc, chunk| {
            if chunk.height_included() == height {
                acc + chunk.prev_gas_used()
            } else {
                acc
            }
        })
    }

    pub fn compute_gas_limit<'a, T: IntoIterator<Item = &'a ShardChunkHeader>>(
        chunks: T,
        height: BlockHeight,
    ) -> Gas {
        chunks.into_iter().fold(0, |acc, chunk| {
            if chunk.height_included() == height {
                acc + chunk.gas_limit()
            } else {
                acc
            }
        })
    }

    pub fn validate_chunk_header_proof(
        chunk: &ShardChunkHeader,
        chunk_root: &CryptoHash,
        merkle_path: &MerklePath,
    ) -> bool {
        verify_path(
            *chunk_root,
            merkle_path,
            &ChunkHashHeight(chunk.chunk_hash(), chunk.height_included()),
        )
    }

    #[inline]
    pub fn header(&self) -> &BlockHeader {
        match self {
            Block::BlockV1(block) => &block.header,
            Block::BlockV2(block) => &block.header,
            Block::BlockV3(block) => &block.header,
            Block::BlockV4(block) => &block.header,
        }
    }

    pub fn chunks(&self) -> Chunks {
        Chunks::new(&self)
    }

    #[inline]
    pub fn challenges(&self) -> &Challenges {
        match self {
            Block::BlockV1(block) => &block.challenges,
            Block::BlockV2(block) => &block.challenges,
            Block::BlockV3(block) => &block.body.challenges,
            Block::BlockV4(block) => block.body.challenges(),
        }
    }

    #[inline]
    pub fn vrf_value(&self) -> &near_crypto::vrf::Value {
        match self {
            Block::BlockV1(block) => &block.vrf_value,
            Block::BlockV2(block) => &block.vrf_value,
            Block::BlockV3(block) => &block.body.vrf_value,
            Block::BlockV4(block) => &block.body.vrf_value(),
        }
    }

    #[inline]
    pub fn vrf_proof(&self) -> &near_crypto::vrf::Proof {
        match self {
            Block::BlockV1(block) => &block.vrf_proof,
            Block::BlockV2(block) => &block.vrf_proof,
            Block::BlockV3(block) => &block.body.vrf_proof,
            Block::BlockV4(block) => &block.body.vrf_proof(),
        }
    }

    #[inline]
    pub fn chunk_endorsements(&self) -> &[ChunkEndorsementSignatures] {
        match self {
            Block::BlockV1(_) | Block::BlockV2(_) | Block::BlockV3(_) => &[],
            Block::BlockV4(block) => block.body.chunk_endorsements(),
        }
    }

    pub fn block_congestion_info(&self) -> BlockCongestionInfo {
        let mut result = BTreeMap::new();

        for chunk in self.chunks().iter_deprecated() {
            let shard_id = chunk.shard_id();

            if let Some(congestion_info) = chunk.congestion_info() {
                let height_included = chunk.height_included();
                let height_current = self.header().height();
                let missed_chunks_count = height_current.checked_sub(height_included);
                let missed_chunks_count = missed_chunks_count
                    .expect("The chunk height included must be less or equal than block height!");

                let extended_congestion_info =
                    ExtendedCongestionInfo::new(congestion_info, missed_chunks_count);
                result.insert(shard_id, extended_congestion_info);
            }
        }
        BlockCongestionInfo::new(result)
    }

    pub fn hash(&self) -> &CryptoHash {
        self.header().hash()
    }

    pub fn compute_block_body_hash(&self) -> Option<CryptoHash> {
        match self {
            Block::BlockV1(_) => None,
            Block::BlockV2(_) => None,
            Block::BlockV3(block) => Some(block.body.compute_hash()),
            Block::BlockV4(block) => Some(block.body.compute_hash()),
        }
    }

    /// Checks that block content matches block hash, with the possible exception of chunk signatures
    pub fn check_validity(&self) -> Result<(), BlockValidityError> {
        // Check that state root stored in the header matches the state root of the chunks
        let state_root = Block::compute_state_root(self.chunks().iter_deprecated());
        if self.header().prev_state_root() != &state_root {
            return Err(InvalidStateRoot);
        }

        // Check that chunk receipts root stored in the header matches the state root of the chunks
        let chunk_receipts_root =
            Block::compute_chunk_prev_outgoing_receipts_root(self.chunks().iter_deprecated());
        if self.header().prev_chunk_outgoing_receipts_root() != &chunk_receipts_root {
            return Err(InvalidReceiptRoot);
        }

        // Check that chunk headers root stored in the header matches the chunk headers root of the chunks
        let chunk_headers_root =
            Block::compute_chunk_headers_root(self.chunks().iter_deprecated()).0;
        if self.header().chunk_headers_root() != &chunk_headers_root {
            return Err(InvalidChunkHeaderRoot);
        }

        // Check that chunk tx root stored in the header matches the tx root of the chunks
        let chunk_tx_root = Block::compute_chunk_tx_root(self.chunks().iter_deprecated());
        if self.header().chunk_tx_root() != &chunk_tx_root {
            return Err(InvalidTransactionRoot);
        }

        let outcome_root = Block::compute_outcome_root(self.chunks().iter_deprecated());
        if self.header().outcome_root() != &outcome_root {
            return Err(InvalidTransactionRoot);
        }

        // Check that chunk included root stored in the header matches the chunk included root of the chunks
        let chunk_mask: Vec<bool> = self
            .chunks()
            .iter_deprecated()
            .map(|chunk| chunk.height_included() == self.header().height())
            .collect();
        if self.header().chunk_mask() != &chunk_mask[..] {
            return Err(InvalidChunkMask);
        }

        // Check that challenges root stored in the header matches the challenges root of the challenges
        let challenges_root = Block::compute_challenges_root(self.challenges());
        if self.header().challenges_root() != &challenges_root {
            return Err(InvalidChallengeRoot);
        }

        Ok(())
    }
}

#[derive(Clone)]
pub enum MaybeNew<'a, T> {
    New(&'a T),
    Old(&'a T),
}

fn annotate_chunk(
    chunk: &ShardChunkHeader,
    block_height: BlockHeight,
) -> MaybeNew<ShardChunkHeader> {
    if chunk.is_new_chunk(block_height) {
        MaybeNew::New(chunk)
    } else {
        MaybeNew::Old(chunk)
    }
}

pub enum ChunksCollection<'a> {
    V1(Vec<ShardChunkHeader>),
    V2(&'a [ShardChunkHeader]),
}

pub struct Chunks<'a> {
    chunks: ChunksCollection<'a>,
    block_height: BlockHeight,
}

impl<'a> Index<ShardIndex> for Chunks<'a> {
    type Output = ShardChunkHeader;

    /// Deprecated. Please use get instead, it's safer.
    fn index(&self, index: usize) -> &Self::Output {
        match &self.chunks {
            ChunksCollection::V1(chunks) => &chunks[index],
            ChunksCollection::V2(chunks) => &chunks[index],
        }
    }
}

impl<'a> Chunks<'a> {
    pub fn new(block: &'a Block) -> Self {
        let chunks = match block {
            Block::BlockV1(block) => ChunksCollection::V1(
                block.chunks.iter().map(|h| ShardChunkHeader::V1(h.clone())).collect(),
            ),
            Block::BlockV2(block) => ChunksCollection::V2(&block.chunks),
            Block::BlockV3(block) => ChunksCollection::V2(&block.body.chunks),
            Block::BlockV4(block) => ChunksCollection::V2(&block.body.chunks()),
        };

        Self { chunks, block_height: block.header().height() }
    }

    pub fn len(&self) -> usize {
        match &self.chunks {
            ChunksCollection::V1(chunks) => chunks.len(),
            ChunksCollection::V2(chunks) => chunks.len(),
        }
    }

    /// Deprecated, use `iter` instead. `iter_raw` is available if there is no need to
    /// distinguish between old and new headers.
    pub fn iter_deprecated(&'a self) -> Box<dyn Iterator<Item = &'a ShardChunkHeader> + 'a> {
        match &self.chunks {
            ChunksCollection::V1(chunks) => Box::new(chunks.iter()),
            ChunksCollection::V2(chunks) => Box::new(chunks.iter()),
        }
    }

    pub fn iter_raw(&'a self) -> Box<dyn Iterator<Item = &'a ShardChunkHeader> + 'a> {
        match &self.chunks {
            ChunksCollection::V1(chunks) => Box::new(chunks.iter()),
            ChunksCollection::V2(chunks) => Box::new(chunks.iter()),
        }
    }

    /// Returns an iterator over the shard chunk headers, differentiating between new and old chunks.
    pub fn iter(&'a self) -> Box<dyn Iterator<Item = MaybeNew<'a, ShardChunkHeader>> + 'a> {
        match &self.chunks {
            ChunksCollection::V1(chunks) => {
                Box::new(chunks.iter().map(|chunk| annotate_chunk(chunk, self.block_height)))
            }
            ChunksCollection::V2(chunks) => {
                Box::new(chunks.iter().map(|chunk| annotate_chunk(chunk, self.block_height)))
            }
        }
    }

    pub fn iter_new_chunks(&'a self) -> Box<dyn Iterator<Item = &'a ShardChunkHeader> + 'a> {
        Box::new(self.iter_annotated().filter_map(|chunk| match chunk {
            MaybeNew::New(chunk) => Some(chunk),
            _ => None,
        }))
    }
<<<<<<< HEAD

    pub fn get(&self, index: ShardIndex) -> Option<&ShardChunkHeader> {
        match &self.chunks {
            ChunksCollection::V1(chunks) => chunks.get(index),
            ChunksCollection::V2(chunks) => chunks.get(index),
        }
    }
=======
>>>>>>> 47aa2a85
}

/// The tip of a fork. A handle to the fork ancestry from its leaf in the
/// blockchain tree. References the max height and the latest and previous
/// blocks for convenience
#[derive(
    BorshSerialize, BorshDeserialize, Debug, Clone, PartialEq, serde::Serialize, ProtocolSchema,
)]
pub struct Tip {
    /// Height of the tip (max height of the fork)
    pub height: BlockHeight,
    /// Last block pushed to the fork
    pub last_block_hash: CryptoHash,
    /// Previous block
    pub prev_block_hash: CryptoHash,
    /// Current epoch id. Used for getting validator info.
    pub epoch_id: EpochId,
    /// Next epoch id.
    pub next_epoch_id: EpochId,
}

impl Tip {
    /// Creates a new tip based on provided header.
    pub fn from_header(header: &BlockHeader) -> Tip {
        Tip {
            height: header.height(),
            last_block_hash: *header.hash(),
            prev_block_hash: *header.prev_hash(),
            epoch_id: *header.epoch_id(),
            next_epoch_id: *header.next_epoch_id(),
        }
    }
}<|MERGE_RESOLUTION|>--- conflicted
+++ resolved
@@ -835,7 +835,6 @@
             _ => None,
         }))
     }
-<<<<<<< HEAD
 
     pub fn get(&self, index: ShardIndex) -> Option<&ShardChunkHeader> {
         match &self.chunks {
@@ -843,8 +842,6 @@
             ChunksCollection::V2(chunks) => chunks.get(index),
         }
     }
-=======
->>>>>>> 47aa2a85
 }
 
 /// The tip of a fork. A handle to the fork ancestry from its leaf in the
