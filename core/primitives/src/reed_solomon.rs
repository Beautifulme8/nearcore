--- conflicted
+++ resolved
@@ -357,14 +357,9 @@
         let (bytes_encoded1, n) = encoder.encode(&data);
         let mut incremental_encoder = encoder.incremental_encoder(&data).unwrap();
         let mut bytes_encoded2 = Vec::new();
-<<<<<<< HEAD
-        for _ in 0..total_parts {
-            let part = incremental_encoder.encode_next();
-=======
         for i in 0..total_parts {
             let part = incremental_encoder.encode_next();
             assert_eq!(part, bytes_encoded1[i]);
->>>>>>> 29d9e66d
             bytes_encoded2.push(part);
         }
 
