--- conflicted
+++ resolved
@@ -174,16 +174,13 @@
     StateStoredReceipt,
     /// Resharding V3
     SimpleNightshadeV4,
-<<<<<<< HEAD
+    /// Exclude contract code from the chunk state witness and distribute it to chunk validators separately.
+    ExcludeContractCodeFromStateWitness,
     /// Indicates that the "sync_hash" used to identify the point in the chain to sync state to
     /// should no longer be the first block of the epoch, but a couple blocks after that in order
     /// to sync the current epoch's state. This is not strictly a protocol feature, but is included
     /// here to coordinate among nodes
     StateSyncHashUpdate,
-=======
-    /// Exclude contract code from the chunk state witness and distribute it to chunk validators separately.
-    ExcludeContractCodeFromStateWitness,
->>>>>>> 0cca3f84
 }
 
 impl ProtocolFeature {
