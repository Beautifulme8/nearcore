use crate::types::ProtocolVersion;

/// New Protocol features should go here. Features are guarded by their corresponding feature flag.
/// For example, if we have `ProtocolFeature::EVM` and a corresponding feature flag `evm`, it will look
/// like
///
/// #[cfg(feature = "protocol_feature_evm")]
/// EVM code
///
#[derive(Hash, PartialEq, Eq, Clone, Copy, Debug)]
pub enum ProtocolFeature {
    // stable features
    ImplicitAccountCreation,
    RectifyInflation,
    /// Add `AccessKey` nonce range by setting nonce to `(block_height - 1) * 1e6`, see
    /// <https://github.com/near/nearcore/issues/3779>.
    AccessKeyNonceRange,
    /// Don't process any receipts for shard when chunk is not present.
    /// Always use gas price computed in the previous block.
    FixApplyChunks,
    LowerStorageCost,
    DeleteActionRestriction,
    /// Add versions to `Account` data structure
    AccountVersions,
    TransactionSizeLimit,
    /// Fix a bug in `storage_usage` for account caused by #3824
    FixStorageUsage,
    /// Cap maximum gas price to 2,000,000,000 yoctoNEAR
    CapMaxGasPrice,
    CountRefundReceiptsInGasLimit,
    /// Add `ripemd60` and `ecrecover` host function
    MathExtension,
    /// Restore receipts that were previously stuck because of
    /// <https://github.com/near/nearcore/pull/4228>.
    RestoreReceiptsAfterFixApplyChunks,
    /// This feature switch our WASM engine implementation from wasmer 0.* to
    /// wasmer 2.*, bringing better performance and reliability.
    ///
    /// The implementations should be sufficiently similar for this to not be a
    /// protocol upgrade, but we conservatively do a protocol upgrade to be on
    /// the safe side.
    ///
    /// Although wasmer2 is faster, we don't change fees with this protocol
    /// version -- we can safely do that in a separate step.
    Wasmer2,
    SimpleNightshade,
    LowerDataReceiptAndEcrecoverBaseCost,
    /// Lowers the cost of wasm instruction due to switch to wasmer2.
    LowerRegularOpCost,
    /// Lowers the cost of wasm instruction due to switch to faster,
    /// compiler-intrinsics based gas counter.
    LowerRegularOpCost2,
    /// Limit number of wasm functions in one contract. See
    /// <https://github.com/near/nearcore/pull/4954> for more details.
    LimitContractFunctionsNumber,
    BlockHeaderV3,
    /// Changes how we select validators for epoch and how we select validators
    /// within epoch.  See <https://github.com/near/NEPs/pull/167> for general
    /// description, note that we would not introduce chunk-only validators with
    /// this feature
    AliasValidatorSelectionAlgorithm,
    /// Make block producers produce chunks for the same block they would later produce to avoid
    /// network delays
    SynchronizeBlockChunkProduction,
    /// Change the algorithm to count WASM stack usage to avoid undercounting in
    /// some cases.
    CorrectStackLimit,
    /// Add `AccessKey` nonce range for implicit accounts, as in `AccessKeyNonceRange` feature.
    AccessKeyNonceForImplicitAccounts,
    /// Increase cost per deployed code byte to cover for the compilation steps
    /// that a deployment triggers. Only affects the action execution cost.
    IncreaseDeploymentCost,
    FunctionCallWeight,
    /// This feature enforces a global limit on the function local declarations in a WebAssembly
    /// contract. See <...> for more information.
    LimitContractLocals,
    /// Ensure caching all nodes in the chunk for which touching trie node cost was charged. Charge for each such node
    /// only once per chunk at the first access time.
    ChunkNodesCache,
    /// Lower `max_length_storage_key` limit, which itself limits trie node sizes.
    LowerStorageKeyLimit,
    // alt_bn128_g1_multiexp, alt_bn128_g1_sum, alt_bn128_pairing_check host functions
    AltBn128,
    ChunkOnlyProducers,
    /// Ensure the total stake of validators that are kicked out does not exceed a percentage of total stakes
    MaxKickoutStake,
    /// Validate account id for function call access keys.
    AccountIdInFunctionCallPermission,
    /// Zero Balance Account NEP 448: https://github.com/near/NEPs/pull/448
    ZeroBalanceAccount,
    /// Execute a set of actions on behalf of another account.
    ///
    /// Meta Transaction NEP-366: https://github.com/near/NEPs/blob/master/neps/nep-0366.md
    DelegateAction,
    Ed25519Verify,
    /// Decouple compute and gas costs of operations to safely limit the compute time it takes to
    /// process the chunk.
    ///
    /// Compute Costs NEP-455: https://github.com/near/NEPs/blob/master/neps/nep-0455.md
    ComputeCosts,
    /// Enable flat storage for reads, reducing number of DB accesses from `2 * key.len()` in
    /// the worst case to 2.
    ///
    /// Flat Storage NEP-399: https://github.com/near/NEPs/blob/master/neps/nep-0399.md
    FlatStorageReads,
    /// Enables preparation V2. Note that this setting is not supported in production settings
    /// without NearVmRuntime enabled alongside it, as the VM runner would be too slow.
    PreparationV2,
    /// Enables Near-Vm. Note that this setting is not at all supported without PreparationV2,
    /// as it hardcodes preparation v2 code into the generated assembly.
    NearVmRuntime,
    BlockHeaderV4,
    /// Resharding V2. A new implementation for resharding and a new shard
    /// layout for the production networks.
    SimpleNightshadeV2,
    /// Built on top of Resharding V2. Changes shard layout to V3 to split shard 2 into two parts.
    SimpleNightshadeV3,
    /// In case not all validator seats are occupied our algorithm provide incorrect minimal seat
    /// price - it reports as alpha * sum_stake instead of alpha * sum_stake / (1 - alpha), where
    /// alpha is min stake ratio
    #[cfg(feature = "protocol_feature_fix_staking_threshold")]
    FixStakingThreshold,
    /// Charge for contract loading before it happens.
    #[cfg(feature = "protocol_feature_fix_contract_loading_cost")]
    FixContractLoadingCost,
    #[cfg(feature = "protocol_feature_reject_blocks_with_outdated_protocol_version")]
    RejectBlocksWithOutdatedProtocolVersions,
    /// Allows creating an account with a non refundable balance to cover storage costs.
    /// NEP: https://github.com/near/NEPs/pull/491
    #[cfg(feature = "protocol_feature_nonrefundable_transfer_nep491")]
    NonRefundableBalance,
    RestrictTla,
    /// Increases the number of chunk producers.
    TestnetFewerBlockProducers,
    /// Enables stateless validation which is introduced in https://github.com/near/NEPs/pull/509
    StatelessValidationV0,
    EthImplicitAccounts,

    // Stateless validation: lower block and chunk validator kickout percent from 90 to 50.
    LowerValidatorKickoutPercentForDebugging,
    // Stateless validation: single shard tracking.
    SingleShardTracking,
    // Stateless validation: state witness size limits.
    StateWitnessSizeLimit,
<<<<<<< HEAD
    // Disable gas price refunds and require some amount of gas for refunds.
    #[cfg(feature = "protocol_feature_gas_price_refund_adjustment")]
    GasPriceRefundAdjustment,
=======
    // Stateless validation: in statelessnet, shuffle shard assignments for chunk producers every
    // epoch.
    StatelessnetShuffleShardAssignmentsForChunkProducers,
>>>>>>> eee62055
}

impl ProtocolFeature {
    pub const fn protocol_version(self) -> ProtocolVersion {
        match self {
            // Stable features
            ProtocolFeature::ImplicitAccountCreation => 35,
            ProtocolFeature::LowerStorageCost => 42,
            ProtocolFeature::DeleteActionRestriction => 43,
            ProtocolFeature::FixApplyChunks => 44,
            ProtocolFeature::RectifyInflation | ProtocolFeature::AccessKeyNonceRange => 45,
            ProtocolFeature::AccountVersions
            | ProtocolFeature::TransactionSizeLimit
            | ProtocolFeature::FixStorageUsage
            | ProtocolFeature::CapMaxGasPrice
            | ProtocolFeature::CountRefundReceiptsInGasLimit
            | ProtocolFeature::MathExtension => 46,
            ProtocolFeature::RestoreReceiptsAfterFixApplyChunks => 47,
            ProtocolFeature::Wasmer2
            | ProtocolFeature::LowerDataReceiptAndEcrecoverBaseCost
            | ProtocolFeature::LowerRegularOpCost
            | ProtocolFeature::SimpleNightshade => 48,
            ProtocolFeature::LowerRegularOpCost2
            | ProtocolFeature::LimitContractFunctionsNumber
            | ProtocolFeature::BlockHeaderV3
            | ProtocolFeature::AliasValidatorSelectionAlgorithm => 49,
            ProtocolFeature::SynchronizeBlockChunkProduction
            | ProtocolFeature::CorrectStackLimit => 50,
            ProtocolFeature::AccessKeyNonceForImplicitAccounts => 51,
            ProtocolFeature::IncreaseDeploymentCost
            | ProtocolFeature::FunctionCallWeight
            | ProtocolFeature::LimitContractLocals
            | ProtocolFeature::ChunkNodesCache
            | ProtocolFeature::LowerStorageKeyLimit => 53,
            ProtocolFeature::AltBn128 => 55,
            ProtocolFeature::ChunkOnlyProducers | ProtocolFeature::MaxKickoutStake => 56,
            ProtocolFeature::AccountIdInFunctionCallPermission => 57,
            ProtocolFeature::Ed25519Verify
            | ProtocolFeature::ZeroBalanceAccount
            | ProtocolFeature::DelegateAction => 59,
            ProtocolFeature::ComputeCosts | ProtocolFeature::FlatStorageReads => 61,
            ProtocolFeature::PreparationV2 | ProtocolFeature::NearVmRuntime => 62,
            ProtocolFeature::BlockHeaderV4 => 63,
            ProtocolFeature::RestrictTla
            | ProtocolFeature::TestnetFewerBlockProducers
            | ProtocolFeature::SimpleNightshadeV2 => 64,
            // The SimpleNightshadeV3 should not be enabled in statelessnet.
            // TODO(resharding) clean up after stake wars is over.
            #[cfg(not(feature = "statelessnet_protocol"))]
            ProtocolFeature::SimpleNightshadeV3 => 65,

            // StatelessNet features
            ProtocolFeature::StatelessValidationV0 => 80,
            ProtocolFeature::LowerValidatorKickoutPercentForDebugging => 81,
            ProtocolFeature::SingleShardTracking => 82,
            ProtocolFeature::StateWitnessSizeLimit => 83,
            ProtocolFeature::StatelessnetShuffleShardAssignmentsForChunkProducers => 84,

            // Nightly features
            #[cfg(feature = "protocol_feature_fix_staking_threshold")]
            ProtocolFeature::FixStakingThreshold => 126,
            #[cfg(feature = "protocol_feature_fix_contract_loading_cost")]
            ProtocolFeature::FixContractLoadingCost => 129,
            #[cfg(feature = "protocol_feature_reject_blocks_with_outdated_protocol_version")]
            ProtocolFeature::RejectBlocksWithOutdatedProtocolVersions => 132,
            ProtocolFeature::EthImplicitAccounts => 138,
            #[cfg(feature = "protocol_feature_nonrefundable_transfer_nep491")]
            ProtocolFeature::NonRefundableBalance => 140,
<<<<<<< HEAD
            #[cfg(feature = "protocol_feature_gas_price_refund_adjustment")]
            ProtocolFeature::GasPriceRefundAdjustment => 141,
=======
            #[cfg(feature = "statelessnet_protocol")]
            ProtocolFeature::SimpleNightshadeV3 => 141,
>>>>>>> eee62055
        }
    }
}

/// Current protocol version used on the mainnet.
/// Some features (e. g. FixStorageUsage) require that there is at least one epoch with exactly
/// the corresponding version
const STABLE_PROTOCOL_VERSION: ProtocolVersion = 65;

/// Largest protocol version supported by the current binary.
pub const PROTOCOL_VERSION: ProtocolVersion = if cfg!(feature = "statelessnet_protocol") {
    // Current StatelessNet protocol version.
    84
} else if cfg!(feature = "nightly_protocol") {
    // On nightly, pick big enough version to support all features.
    141
} else {
    // Enable all stable features.
    STABLE_PROTOCOL_VERSION
};

/// Both, outgoing and incoming tcp connections to peers, will be rejected if `peer's`
/// protocol version is lower than this.
pub const PEER_MIN_ALLOWED_PROTOCOL_VERSION: ProtocolVersion = STABLE_PROTOCOL_VERSION - 2;

#[macro_export]
macro_rules! checked_feature {
    ("stable", $feature:ident, $current_protocol_version:expr) => {{
        $crate::version::ProtocolFeature::$feature.protocol_version() <= $current_protocol_version
    }};
    ($feature_name:tt, $feature:ident, $current_protocol_version:expr) => {{
        #[cfg(feature = $feature_name)]
        let is_feature_enabled = $crate::version::ProtocolFeature::$feature.protocol_version()
            <= $current_protocol_version;
        #[cfg(not(feature = $feature_name))]
        let is_feature_enabled = {
            // Workaround unused variable warning
            let _ = $current_protocol_version;

            false
        };
        is_feature_enabled
    }};

    ($feature_name:tt, $feature:ident, $current_protocol_version:expr, $feature_block:block) => {{
        checked_feature!($feature_name, $feature, $current_protocol_version, $feature_block, {})
    }};

    ($feature_name:tt, $feature:ident, $current_protocol_version:expr, $feature_block:block, $non_feature_block:block) => {{
        #[cfg(feature = $feature_name)]
        {
            if checked_feature!($feature_name, $feature, $current_protocol_version) {
                $feature_block
            } else {
                $non_feature_block
            }
        }
        // Workaround unused variable warning
        #[cfg(not(feature = $feature_name))]
        {
            let _ = $current_protocol_version;
            $non_feature_block
        }
    }};
}<|MERGE_RESOLUTION|>--- conflicted
+++ resolved
@@ -142,15 +142,12 @@
     SingleShardTracking,
     // Stateless validation: state witness size limits.
     StateWitnessSizeLimit,
-<<<<<<< HEAD
+    // Stateless validation: in statelessnet, shuffle shard assignments for chunk producers every
+    // epoch.
+    StatelessnetShuffleShardAssignmentsForChunkProducers,
     // Disable gas price refunds and require some amount of gas for refunds.
     #[cfg(feature = "protocol_feature_gas_price_refund_adjustment")]
     GasPriceRefundAdjustment,
-=======
-    // Stateless validation: in statelessnet, shuffle shard assignments for chunk producers every
-    // epoch.
-    StatelessnetShuffleShardAssignmentsForChunkProducers,
->>>>>>> eee62055
 }
 
 impl ProtocolFeature {
@@ -219,13 +216,10 @@
             ProtocolFeature::EthImplicitAccounts => 138,
             #[cfg(feature = "protocol_feature_nonrefundable_transfer_nep491")]
             ProtocolFeature::NonRefundableBalance => 140,
-<<<<<<< HEAD
-            #[cfg(feature = "protocol_feature_gas_price_refund_adjustment")]
-            ProtocolFeature::GasPriceRefundAdjustment => 141,
-=======
             #[cfg(feature = "statelessnet_protocol")]
             ProtocolFeature::SimpleNightshadeV3 => 141,
->>>>>>> eee62055
+            #[cfg(feature = "protocol_feature_gas_price_refund_adjustment")]
+            ProtocolFeature::GasPriceRefundAdjustment => 142,
         }
     }
 }
@@ -241,7 +235,7 @@
     84
 } else if cfg!(feature = "nightly_protocol") {
     // On nightly, pick big enough version to support all features.
-    141
+    142
 } else {
     // Enable all stable features.
     STABLE_PROTOCOL_VERSION
