--- conflicted
+++ resolved
@@ -236,14 +236,11 @@
             #[cfg(feature = "protocol_feature_nonrefundable_transfer_nep491")]
             ProtocolFeature::NonrefundableStorage => 140,
             ProtocolFeature::CongestionControl => 142,
-<<<<<<< HEAD
-            #[cfg(feature = "protocol_feature_gas_price_refund_adjustment_nep536")]
-            ProtocolFeature::GasPriceRefundAdjustment => 143,
-=======
             // TODO(#11201): When stabilizing this feature in mainnet, also remove the temporary code
             // that always enables this for mocknet (see config_mocknet function).
             ProtocolFeature::ShuffleShardAssignments => 143,
->>>>>>> ef648462
+            #[cfg(feature = "protocol_feature_gas_price_refund_adjustment_nep536")]
+            ProtocolFeature::GasPriceRefundAdjustment => 144,
         }
     }
 
@@ -263,7 +260,7 @@
     86
 } else if cfg!(feature = "nightly_protocol") {
     // On nightly, pick big enough version to support all features.
-    143
+    144
 } else {
     // Enable all stable features.
     STABLE_PROTOCOL_VERSION
