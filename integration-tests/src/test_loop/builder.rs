use std::collections::{HashMap, HashSet};
use std::sync::{Arc, Mutex};

use near_async::futures::FutureSpawner;
use near_async::messaging::{noop, IntoMultiSender, IntoSender, LateBoundSender};
use near_async::test_loop::sender::TestLoopSender;
use near_async::test_loop::TestLoopV2;
use near_async::time::{Clock, Duration};
use near_chain::runtime::NightshadeRuntime;
use near_chain::state_snapshot_actor::{
    get_delete_snapshot_callback, get_make_snapshot_callback, SnapshotCallbacks, StateSnapshotActor,
};
use near_chain::types::RuntimeAdapter;
use near_chain::ChainGenesis;
use near_chain_configs::{
    ClientConfig, DumpConfig, ExternalStorageConfig, ExternalStorageLocation, Genesis,
    MutableConfigValue, StateSyncConfig, SyncConfig,
};
use near_chunks::shards_manager_actor::ShardsManagerActor;
use near_client::client_actor::ClientActorInner;
use near_client::gc_actor::GCActor;
use near_client::sync_jobs_actor::SyncJobsActor;
use near_client::{Client, PartialWitnessActor, ViewClientActorInner};
use near_epoch_manager::shard_tracker::{ShardTracker, TrackedConfig};
use near_epoch_manager::{EpochManager, EpochManagerAdapter};
use near_network::test_loop::{TestLoopNetworkSharedState, TestLoopPeerManagerActor};
use near_parameters::RuntimeConfigStore;
use near_primitives::epoch_manager::EpochConfigStore;
use near_primitives::network::PeerId;
use near_primitives::sharding::ShardChunkHeader;
use near_primitives::test_utils::create_test_signer;
use near_primitives::types::{AccountId, ShardId};
use near_store::adapter::StoreAdapter;
use near_store::config::StateSnapshotType;
use near_store::genesis::initialize_genesis_state;
use near_store::test_utils::{create_test_split_store, create_test_store};
use near_store::{ShardUId, Store, StoreConfig, TrieConfig};
use near_vm_runner::logic::ProtocolVersion;
use near_vm_runner::{ContractRuntimeCache, FilesystemContractRuntimeCache};
use nearcore::state_sync::StateSyncDumper;
use tempfile::TempDir;

use super::env::{ClientToShardsManagerSender, TestData, TestLoopChunksStorage, TestLoopEnv};
use super::utils::network::{chunk_endorsement_dropper, chunk_endorsement_dropper_by_hash};
use near_chain::resharding::resharding_actor::ReshardingActor;

enum DropConditionKind {
    /// Whether test loop should drop all chunks validated by the given account.
    /// Works if number of nodes is significant enough (at least three?).
    ChunksValidatedBy(AccountId),
    /// Whether test loop should drop all endorsements from the given account.
    EndorsementsFrom(AccountId),
    /// Whether test loop should drop all chunks in the given range of heights
    /// relative to first block height where protocol version changes.
    ProtocolUpgradeChunkRange((ProtocolVersion, HashMap<ShardUId, std::ops::Range<i64>>)),
}

pub(crate) struct TestLoopBuilder {
    test_loop: TestLoopV2,
    genesis: Option<Genesis>,
    epoch_config_store: Option<EpochConfigStore>,
    clients: Vec<AccountId>,
    /// Overrides the stores; rather than constructing fresh new stores, use
    /// the provided ones (to test with existing data).
    /// Each element in the vector is (hot_store, split_store).
    stores_override: Option<Vec<(Store, Option<Store>)>>,
    /// Overrides the directory used for test loop shared data; rather than
    /// constructing fresh new tempdir, use the provided one (to test with
    /// existing data from a previous test loop run).
    test_loop_data_dir: Option<TempDir>,
    /// Accounts whose clients should be configured as an archival node.
    /// This should be a subset of the accounts in the `clients` list.
    archival_clients: HashSet<AccountId>,
    /// Will store all chunks produced within the test loop.
    chunks_storage: Arc<Mutex<TestLoopChunksStorage>>,
<<<<<<< HEAD
    /// Whether test loop should drop all chunks validated by the given account.
    drop_chunks_validated_by: Option<AccountId>,
    /// Specifies the chunks that should be produced by their appearance in the
    /// chain with respect to the start of an epoch. That is, a given chunk at height
    /// `height_included` for shard `shard_id` will be produced if
    /// chunks_produced[`height_included` - `epoch_start`][`shard_id`] is true, or if
    /// `height_included` - `epoch_start` > chunks_produced.len()
    chunks_produced: Option<Vec<Vec<bool>>>,
    /// Whether test loop should drop all endorsements from the given account.
    drop_endorsements_from: Option<AccountId>,
=======
    /// Conditions under which chunks/endorsements are dropped.
    drop_condition_kinds: Vec<DropConditionKind>,
>>>>>>> 0cca3f84
    /// Number of latest epochs to keep before garbage collecting associated data.
    gc_num_epochs_to_keep: Option<u64>,
    /// The store of runtime configurations to be passed into runtime adapters.
    runtime_config_store: Option<RuntimeConfigStore>,
    /// Custom function to change the configs before constructing each client.
    config_modifier: Option<Box<dyn Fn(&mut ClientConfig, usize)>>,
    /// Whether to do the warmup or not. See `skip_warmup` for more details.
    warmup: bool,
    /// Whether all nodes must track all shards.
    track_all_shards: bool,
}

/// Checks whether chunk is validated by the given account.
fn is_chunk_validated_by(
    epoch_manager_adapter: Arc<dyn EpochManagerAdapter>,
    chunk: ShardChunkHeader,
    account_id: AccountId,
) -> bool {
    let prev_block_hash = chunk.prev_block_hash();
    let shard_id = chunk.shard_id();
    let height_created = chunk.height_created();
    let epoch_id = epoch_manager_adapter.get_epoch_id_from_prev_block(prev_block_hash).unwrap();

    let chunk_validators = epoch_manager_adapter
        .get_chunk_validator_assignments(&epoch_id, shard_id, height_created)
        .unwrap();
    return chunk_validators.contains(&account_id);
}

/// Returns true if the chunk should be dropped based on the
/// `DropCondition::ProtocolUpgradeChunkRange`.
fn should_drop_chunk_for_protocol_upgrade(
    epoch_manager_adapter: Arc<dyn EpochManagerAdapter>,
    chunk: ShardChunkHeader,
    version_of_protocol_upgrade: ProtocolVersion,
    chunk_ranges: HashMap<ShardUId, std::ops::Range<i64>>,
) -> bool {
    let prev_block_hash = chunk.prev_block_hash();
    let shard_id = chunk.shard_id();
    let height_created = chunk.height_created();
    let epoch_id = epoch_manager_adapter.get_epoch_id_from_prev_block(prev_block_hash).unwrap();
    let shard_layout = epoch_manager_adapter.get_shard_layout(&epoch_id).unwrap();
    let chunk_shard_uid = ShardUId::from_shard_id_and_layout(shard_id, &shard_layout);
    // If there is no condition for the shard, all chunks
    // pass through.
    let Some(range) = chunk_ranges.get(&chunk_shard_uid) else {
        return false;
    };

    let epoch_protocol_version =
        epoch_manager_adapter.get_epoch_protocol_version(&epoch_id).unwrap();
    // Drop condition for the first epoch with new protocol version.
    if epoch_protocol_version == version_of_protocol_upgrade {
        let prev_epoch_id =
            epoch_manager_adapter.get_prev_epoch_id_from_prev_block(prev_block_hash).unwrap();
        let prev_epoch_protocol_version =
            epoch_manager_adapter.get_epoch_protocol_version(&prev_epoch_id).unwrap();
        // If this is not the first epoch with new protocol version,
        // all chunks go through.
        if prev_epoch_protocol_version == version_of_protocol_upgrade {
            return false;
        }

        // Check the first block height in the epoch separately,
        // because the block itself is not created yet.
        // Its relative height is 0.
        if epoch_manager_adapter.is_next_block_epoch_start(prev_block_hash).unwrap() {
            return range.contains(&0);
        }

        // Otherwise we can get start height of the epoch by
        // the previous hash.
        let epoch_start_height =
            epoch_manager_adapter.get_epoch_start_height(&prev_block_hash).unwrap();
        range.contains(&(height_created as i64 - epoch_start_height as i64))
    } else if epoch_protocol_version + 1 == version_of_protocol_upgrade {
        // Drop condition for the last epoch with old protocol version.
        let maybe_upgrade_height = epoch_manager_adapter
            .get_estimated_protocol_upgrade_block_height(*prev_block_hash)
            .unwrap();

        // The protocol upgrade height is known if and only if
        // protocol upgrade happens in the next epoch.
        let Some(upgrade_height) = maybe_upgrade_height else {
            return false;
        };
        let next_epoch_id =
            epoch_manager_adapter.get_next_epoch_id_from_prev_block(prev_block_hash).unwrap();
        let next_epoch_protocol_version =
            epoch_manager_adapter.get_epoch_protocol_version(&next_epoch_id).unwrap();
        assert!(epoch_protocol_version < next_epoch_protocol_version);
        range.contains(&(height_created as i64 - upgrade_height as i64))
    } else {
        false
    }
}

/// Registers condition to drop certain message received by the peer manager actor.
fn register_drop_condition(
    peer_manager_actor: &mut TestLoopPeerManagerActor,
    chunks_storage: Arc<Mutex<TestLoopChunksStorage>>,
    epoch_manager_adapter: Arc<dyn EpochManagerAdapter>,
    condition: &DropConditionKind,
) {
    match condition {
        DropConditionKind::ChunksValidatedBy(account_id) => {
            let inner_epoch_manager_adapter = epoch_manager_adapter.clone();
            let account_id = account_id.clone();
            let drop_chunks_condition = Box::new(move |chunk: ShardChunkHeader| -> bool {
                is_chunk_validated_by(
                    inner_epoch_manager_adapter.clone(),
                    chunk,
                    account_id.clone(),
                )
            });

            peer_manager_actor.register_override_handler(chunk_endorsement_dropper_by_hash(
                chunks_storage,
                epoch_manager_adapter.clone(),
                drop_chunks_condition,
            ));
        }
        DropConditionKind::EndorsementsFrom(account_id) => {
            peer_manager_actor
                .register_override_handler(chunk_endorsement_dropper(account_id.clone()));
        }
        DropConditionKind::ProtocolUpgradeChunkRange((protocol_version, chunk_ranges)) => {
            let inner_epoch_manager_adapter = epoch_manager_adapter.clone();
            let protocol_version = *protocol_version;
            let chunk_ranges = chunk_ranges.clone();

            let drop_chunks_condition = Box::new(move |chunk: ShardChunkHeader| -> bool {
                should_drop_chunk_for_protocol_upgrade(
                    inner_epoch_manager_adapter.clone(),
                    chunk,
                    protocol_version,
                    chunk_ranges.clone(),
                )
            });
            peer_manager_actor.register_override_handler(chunk_endorsement_dropper_by_hash(
                chunks_storage,
                epoch_manager_adapter.clone(),
                drop_chunks_condition,
            ));
        }
    }
}

impl TestLoopBuilder {
    pub(crate) fn new() -> Self {
        Self {
            test_loop: TestLoopV2::new(),
            genesis: None,
            epoch_config_store: None,
            clients: vec![],
            stores_override: None,
            test_loop_data_dir: None,
            archival_clients: HashSet::new(),
            chunks_storage: Default::default(),
<<<<<<< HEAD
            chunks_produced: None,
            drop_chunks_validated_by: None,
            drop_endorsements_from: None,
=======
            drop_condition_kinds: vec![],
>>>>>>> 0cca3f84
            gc_num_epochs_to_keep: None,
            runtime_config_store: None,
            config_modifier: None,
            warmup: true,
            track_all_shards: false,
        }
    }

    /// Get the clock for the test loop.
    pub(crate) fn clock(&self) -> Clock {
        self.test_loop.clock()
    }

    /// Set the genesis configuration for the test loop.
    pub(crate) fn genesis(mut self, genesis: Genesis) -> Self {
        self.genesis = Some(genesis);
        self
    }

    pub(crate) fn epoch_config_store(mut self, epoch_config_store: EpochConfigStore) -> Self {
        self.epoch_config_store = Some(epoch_config_store);
        self
    }

    /// Set the clients for the test loop.
    pub(crate) fn clients(mut self, clients: Vec<AccountId>) -> Self {
        self.clients = clients;
        self
    }

    /// Uses the provided stores instead of generating new ones.
    /// Each element in the vector is (hot_store, split_store).
    pub fn stores_override(mut self, stores: Vec<(Store, Option<Store>)>) -> Self {
        self.stores_override = Some(stores);
        self
    }

    /// Like stores_override, but all cold stores are None.
    pub fn stores_override_hot_only(mut self, stores: Vec<Store>) -> Self {
        self.stores_override = Some(stores.into_iter().map(|store| (store, None)).collect());
        self
    }

    /// Set the accounts whose clients should be configured as archival nodes in the test loop.
    /// These accounts should be a subset of the accounts provided to the `clients` method.
    pub(crate) fn archival_clients(mut self, clients: HashSet<AccountId>) -> Self {
        self.archival_clients = clients;
        self
    }

    pub(crate) fn chunks_produced(mut self, chunks_produced: Vec<Vec<bool>>) -> Self {
        self.chunks_produced = Some(chunks_produced);
        self
    }

    pub(crate) fn drop_chunks_validated_by(mut self, account_id: &str) -> Self {
        self.drop_condition_kinds
            .push(DropConditionKind::ChunksValidatedBy(account_id.parse().unwrap()));
        self
    }

    pub(crate) fn drop_endorsements_from(mut self, account_id: &str) -> Self {
        self.drop_condition_kinds
            .push(DropConditionKind::EndorsementsFrom(account_id.parse().unwrap()));
        self
    }

    pub(crate) fn drop_protocol_upgrade_chunks(
        mut self,
        protocol_version: ProtocolVersion,
        chunk_ranges: HashMap<ShardUId, std::ops::Range<i64>>,
    ) -> Self {
        if !chunk_ranges.is_empty() {
            self.drop_condition_kinds.push(DropConditionKind::ProtocolUpgradeChunkRange((
                protocol_version,
                chunk_ranges,
            )));
        }
        self
    }

    pub(crate) fn gc_num_epochs_to_keep(mut self, num_epochs: u64) -> Self {
        self.gc_num_epochs_to_keep = Some(num_epochs);
        self
    }

    /// Custom function to change the configs before constructing each client.
    #[allow(dead_code)]
    pub fn config_modifier(
        mut self,
        modifier: impl Fn(&mut ClientConfig, usize) + 'static,
    ) -> Self {
        self.config_modifier = Some(Box::new(modifier));
        self
    }

    /// Do not automatically warmup the chain. Start from genesis instead.
    /// Note that this can cause unexpected issues, as the chain behaves
    /// somewhat differently (and correctly so) at genesis. So only skip
    /// warmup if you are interested in the behavior of starting from genesis.
    pub fn skip_warmup(mut self) -> Self {
        self.warmup = false;
        self
    }

    pub fn track_all_shards(mut self) -> Self {
        self.track_all_shards = true;
        self
    }

    /// Overrides the tempdir (which contains state dump, etc.) instead
    /// of creating a new one.
    pub fn test_loop_data_dir(mut self, dir: TempDir) -> Self {
        self.test_loop_data_dir = Some(dir);
        self
    }

    /// Build the test loop environment.
    pub(crate) fn build(self) -> TestLoopEnv {
        self.ensure_genesis().ensure_clients().build_impl()
    }

    fn ensure_genesis(self) -> Self {
        assert!(self.genesis.is_some(), "Genesis must be provided to the test loop");
        self
    }

    fn ensure_clients(self) -> Self {
        assert!(!self.clients.is_empty(), "Clients must be provided to the test loop");
        assert!(
            self.archival_clients.is_subset(&HashSet::from_iter(self.clients.iter().cloned())),
            "Archival accounts must be subset of the clients"
        );
        self
    }

    fn build_impl(mut self) -> TestLoopEnv {
        let mut datas = Vec::new();
        let mut network_adapters = Vec::new();
        let mut epoch_manager_adapters = Vec::new();
        let tempdir =
            self.test_loop_data_dir.take().unwrap_or_else(|| tempfile::tempdir().unwrap());
        for idx in 0..self.clients.len() {
            let account = &self.clients[idx];
            let is_archival = self.archival_clients.contains(account);
            let (data, network_adapter, epoch_manager_adapter) =
                self.setup_client(idx, &tempdir, is_archival);
            datas.push(data);
            network_adapters.push(network_adapter);
            epoch_manager_adapters.push(epoch_manager_adapter);
        }
        self.setup_network(&datas, &network_adapters, &epoch_manager_adapters);

        let env = TestLoopEnv { test_loop: self.test_loop, datas, tempdir };
        if self.warmup {
            env.warmup()
        } else {
            env
        }
    }

    fn setup_client(
        &mut self,
        idx: usize,
        tempdir: &TempDir,
        is_archival: bool,
    ) -> (
        TestData,
        Arc<LateBoundSender<TestLoopSender<TestLoopPeerManagerActor>>>,
        Arc<dyn EpochManagerAdapter>,
    ) {
        let client_adapter = LateBoundSender::new();
        let network_adapter = LateBoundSender::new();
        let state_snapshot_adapter = LateBoundSender::new();
        let partial_witness_adapter = LateBoundSender::new();
        let sync_jobs_adapter = LateBoundSender::new();
        let resharding_sender = LateBoundSender::new();

        let genesis = self.genesis.as_ref().unwrap();
        let epoch_config_store = self.epoch_config_store.as_ref().unwrap();
        let mut client_config = ClientConfig::test(true, 600, 2000, 4, is_archival, true, false);
        client_config.max_block_wait_delay = Duration::seconds(6);
        client_config.state_sync_enabled = true;
        client_config.state_sync_timeout = Duration::milliseconds(100);
        if let Some(num_epochs) = self.gc_num_epochs_to_keep {
            client_config.gc.gc_num_epochs_to_keep = num_epochs;
        }
        let external_storage_location =
            ExternalStorageLocation::Filesystem { root_dir: tempdir.path().join("state_sync") };
        client_config.state_sync = StateSyncConfig {
            dump: Some(DumpConfig {
                iteration_delay: Some(Duration::seconds(1)),
                location: external_storage_location.clone(),
                credentials_file: None,
                restart_dump_for_shards: None,
            }),
            sync: SyncConfig::ExternalStorage(ExternalStorageConfig {
                location: external_storage_location,
                num_concurrent_requests: 1,
                num_concurrent_requests_during_catchup: 1,
                // We go straight to storage here because the network layer basically
                // doesn't exist in testloop. We could mock a bunch of stuff to make
                // the clients transfer state parts "peer to peer" but we wouldn't really
                // gain anything over having them dump parts to a tempdir.
                external_storage_fallback_threshold: 0,
            }),
        };

        // Configure tracked shards.
        // * single shard tracking for validators
        // * all shard tracking for non-validators (RPCs and archival)
        let is_validator = {
            let epoch_config = epoch_config_store.get_config(genesis.config.protocol_version);
            idx < epoch_config.num_validators() as usize
        };
        if is_validator && !self.track_all_shards {
            client_config.tracked_shards = Vec::new();
        } else {
            client_config.tracked_shards = vec![ShardId::new(666)];
        }

        if let Some(config_modifier) = &self.config_modifier {
            config_modifier(&mut client_config, idx);
        }

        let homedir = tempdir.path().join(format!("{}", idx));
        std::fs::create_dir_all(&homedir).expect("Unable to create homedir");

        let store_config = StoreConfig {
            path: Some(homedir.clone()),
            load_mem_tries_for_tracked_shards: true,
            ..Default::default()
        };

        let (store, split_store): (Store, Option<Store>) =
            if let Some(stores_override) = &self.stores_override {
                stores_override[idx].clone()
            } else if is_archival {
                let (hot_store, split_store) = create_test_split_store();
                (hot_store, Some(split_store))
            } else {
                let hot_store = create_test_store();
                (hot_store, None)
            };
        initialize_genesis_state(store.clone(), &genesis, None);

        let sync_jobs_actor = SyncJobsActor::new(client_adapter.as_multi_sender());
        let chain_genesis = ChainGenesis::new(&genesis.config);
        let epoch_manager = EpochManager::new_arc_handle_from_epoch_config_store(
            store.clone(),
            &genesis.config,
            epoch_config_store.clone(),
        );
        let shard_tracker =
            ShardTracker::new(TrackedConfig::from_config(&client_config), epoch_manager.clone());

        let contract_cache = FilesystemContractRuntimeCache::new(&homedir, None::<&str>)
            .expect("filesystem contract cache");
        let runtime_adapter = NightshadeRuntime::test_with_trie_config(
            &homedir,
            store.clone(),
            ContractRuntimeCache::handle(&contract_cache),
            &genesis.config,
            epoch_manager.clone(),
            self.runtime_config_store.clone(),
            TrieConfig::from_store_config(&store_config),
            StateSnapshotType::EveryEpoch,
        );

        let state_snapshot = StateSnapshotActor::new(
            runtime_adapter.get_flat_storage_manager(),
            network_adapter.as_multi_sender(),
            runtime_adapter.get_tries(),
            state_snapshot_adapter.as_multi_sender(),
        );

        let delete_snapshot_callback =
            get_delete_snapshot_callback(state_snapshot_adapter.as_multi_sender());
        let make_snapshot_callback = get_make_snapshot_callback(
            state_snapshot_adapter.as_multi_sender(),
            runtime_adapter.get_flat_storage_manager(),
        );
        let snapshot_callbacks =
            SnapshotCallbacks { make_snapshot_callback, delete_snapshot_callback };

        let validator_signer = MutableConfigValue::new(
            Some(Arc::new(create_test_signer(self.clients[idx].as_str()))),
            "validator_signer",
        );

        let shards_manager_adapter = LateBoundSender::new();
        let client_to_shards_manager_sender = Arc::new(ClientToShardsManagerSender {
            sender: shards_manager_adapter.clone(),
            chunks_storage: self.chunks_storage.clone(),
        });

        // Generate a PeerId. It doesn't matter what this is. We're just making it based on
        // the account ID, so that it is stable across multiple runs in the same test.
        let peer_id = PeerId::new(create_test_signer(self.clients[idx].as_str()).public_key());

        let client = Client::new(
            self.test_loop.clock(),
            client_config.clone(),
            chain_genesis.clone(),
            epoch_manager.clone(),
            shard_tracker.clone(),
            runtime_adapter.clone(),
            network_adapter.as_multi_sender(),
            client_to_shards_manager_sender.as_sender(),
            validator_signer.clone(),
            true,
            [0; 32],
            Some(snapshot_callbacks),
            Arc::new(self.test_loop.async_computation_spawner(|_| Duration::milliseconds(80))),
            partial_witness_adapter.as_multi_sender(),
            resharding_sender.as_multi_sender(),
            Arc::new(self.test_loop.future_spawner()),
            client_adapter.as_multi_sender(),
        )
        .unwrap();

        // If this is an archival node and split storage is initialized, then create view-specific
        // versions of EpochManager, ShardTracker and RuntimeAdapter and use them to initiaze the
        // ViewClientActorInner. Otherwise, we use the regular versions created above.
        let (view_epoch_manager, view_shard_tracker, view_runtime_adapter) =
            if let Some(split_store) = &split_store {
                let view_epoch_manager = EpochManager::new_arc_handle_from_epoch_config_store(
                    split_store.clone(),
                    &genesis.config,
                    epoch_config_store.clone(),
                );
                let view_shard_tracker = ShardTracker::new(
                    TrackedConfig::from_config(&client_config),
                    epoch_manager.clone(),
                );
                let view_runtime_adapter = NightshadeRuntime::test_with_trie_config(
                    &homedir,
                    split_store.clone(),
                    ContractRuntimeCache::handle(&contract_cache),
                    &genesis.config,
                    view_epoch_manager.clone(),
                    self.runtime_config_store.clone(),
                    TrieConfig::from_store_config(&store_config),
                    StateSnapshotType::EveryEpoch,
                );
                (view_epoch_manager, view_shard_tracker, view_runtime_adapter)
            } else {
                (epoch_manager.clone(), shard_tracker.clone(), runtime_adapter.clone())
            };
        let view_client_actor = ViewClientActorInner::new(
            self.test_loop.clock(),
            validator_signer.clone(),
            chain_genesis.clone(),
            view_epoch_manager.clone(),
            view_shard_tracker,
            view_runtime_adapter,
            network_adapter.as_multi_sender(),
            client_config.clone(),
            near_client::adversarial::Controls::default(),
        )
        .unwrap();

        let shards_manager = ShardsManagerActor::new(
            self.test_loop.clock(),
            validator_signer.clone(),
            epoch_manager.clone(),
            view_epoch_manager,
            shard_tracker.clone(),
            network_adapter.as_sender(),
            client_adapter.as_sender(),
            store.chunk_store(),
            client.chain.head().unwrap(),
            client.chain.header_head().unwrap(),
            Duration::milliseconds(100),
        );

        let client_actor = ClientActorInner::new(
            self.test_loop.clock(),
            client,
            client_adapter.as_multi_sender(),
            peer_id.clone(),
            network_adapter.as_multi_sender(),
            noop().into_sender(),
            None,
            Default::default(),
            None,
            sync_jobs_adapter.as_multi_sender(),
        )
        .unwrap();

        let partial_witness_actor = PartialWitnessActor::new(
            self.test_loop.clock(),
            network_adapter.as_multi_sender(),
            client_adapter.as_multi_sender(),
            validator_signer.clone(),
            epoch_manager.clone(),
            store,
        );

        let gc_actor = GCActor::new(
            runtime_adapter.store().clone(),
            chain_genesis.height,
            runtime_adapter.clone(),
            epoch_manager.clone(),
            client_config.gc.clone(),
            client_config.archive,
        );
        // We don't send messages to `GCActor` so adapter is not needed.
        self.test_loop.register_actor_for_index(idx, gc_actor, None);

        let resharding_actor = ReshardingActor::new();

        let future_spawner = self.test_loop.future_spawner();
        let state_sync_dumper = StateSyncDumper {
            clock: self.test_loop.clock(),
            client_config,
            chain_genesis,
            epoch_manager: epoch_manager.clone(),
            shard_tracker,
            runtime: runtime_adapter,
            validator: validator_signer,
            dump_future_runner: Box::new(move |future| {
                future_spawner.spawn_boxed("state_sync_dumper", future);
                Box::new(|| {})
            }),
            handle: None,
        };
        let state_sync_dumper_handle = self.test_loop.data.register_data(state_sync_dumper);

        let client_sender =
            self.test_loop.register_actor_for_index(idx, client_actor, Some(client_adapter));
        let view_client_sender =
            self.test_loop.register_actor_for_index(idx, view_client_actor, None);
        let shards_manager_sender = self.test_loop.register_actor_for_index(
            idx,
            shards_manager,
            Some(shards_manager_adapter),
        );
        let partial_witness_sender = self.test_loop.register_actor_for_index(
            idx,
            partial_witness_actor,
            Some(partial_witness_adapter),
        );
        self.test_loop.register_actor_for_index(idx, sync_jobs_actor, Some(sync_jobs_adapter));
        self.test_loop.register_actor_for_index(idx, state_snapshot, Some(state_snapshot_adapter));
        self.test_loop.register_actor_for_index(idx, resharding_actor, Some(resharding_sender));

        // State sync dumper is not an Actor, handle starting separately.
        let state_sync_dumper_handle_clone = state_sync_dumper_handle.clone();
        self.test_loop.send_adhoc_event(
            "start_state_sync_dumper".to_owned(),
            move |test_loop_data| {
                test_loop_data.get_mut(&state_sync_dumper_handle_clone).start().unwrap();
            },
        );

        let data = TestData {
            account_id: self.clients[idx].clone(),
            peer_id,
            client_sender,
            view_client_sender,
            shards_manager_sender,
            partial_witness_sender,
            state_sync_dumper_handle,
        };
        (data, network_adapter, epoch_manager)
    }

    // TODO: we assume that all `Vec`s have the same length, consider
    // joining them into one structure.
    fn setup_network(
        &mut self,
        datas: &Vec<TestData>,
        network_adapters: &Vec<Arc<LateBoundSender<TestLoopSender<TestLoopPeerManagerActor>>>>,
        epoch_manager_adapters: &Vec<Arc<dyn EpochManagerAdapter>>,
    ) {
        let shared_state = Arc::new(TestLoopNetworkSharedState::new(&datas));
        for (idx, data) in datas.iter().enumerate() {
            let mut peer_manager_actor = TestLoopPeerManagerActor::new(
                self.test_loop.clock(),
                &data.account_id,
                shared_state.clone(),
                Arc::new(self.test_loop.future_spawner()),
            );

<<<<<<< HEAD
            if self.drop_chunks_validated_by.is_some() || self.chunks_produced.is_some() {
                peer_manager_actor.register_override_handler(partial_encoded_chunks_dropper(
                    self.chunks_storage.clone(),
                    epoch_manager_adapters[idx].clone(),
                    self.drop_chunks_validated_by.clone(),
                    self.chunks_produced.clone(),
                ));
            }

            if let Some(account_id) = &self.drop_endorsements_from {
                peer_manager_actor
                    .register_override_handler(chunk_endorsement_dropper(account_id.clone()));
=======
            for condition in &self.drop_condition_kinds {
                register_drop_condition(
                    &mut peer_manager_actor,
                    self.chunks_storage.clone(),
                    epoch_manager_adapters[idx].clone(),
                    condition,
                );
>>>>>>> 0cca3f84
            }

            self.test_loop.register_actor_for_index(
                idx,
                peer_manager_actor,
                Some(network_adapters[idx].clone()),
            );
        }
    }
}<|MERGE_RESOLUTION|>--- conflicted
+++ resolved
@@ -53,6 +53,12 @@
     /// Whether test loop should drop all chunks in the given range of heights
     /// relative to first block height where protocol version changes.
     ProtocolUpgradeChunkRange((ProtocolVersion, HashMap<ShardUId, std::ops::Range<i64>>)),
+    /// Specifies the chunks that should be produced by their appearance in the
+    /// chain with respect to the start of an epoch. That is, a given chunk at height
+    /// `height_created` for shard `shard_id` will be produced if
+    /// self.0[`shard_id`][`height_created` - `epoch_start`] is true, or if
+    /// `height_created` - `epoch_start` > self.0[`shard_id`].len()
+    ChunksProducedByHeight(HashMap<ShardId, Vec<bool>>),
 }
 
 pub(crate) struct TestLoopBuilder {
@@ -73,21 +79,8 @@
     archival_clients: HashSet<AccountId>,
     /// Will store all chunks produced within the test loop.
     chunks_storage: Arc<Mutex<TestLoopChunksStorage>>,
-<<<<<<< HEAD
-    /// Whether test loop should drop all chunks validated by the given account.
-    drop_chunks_validated_by: Option<AccountId>,
-    /// Specifies the chunks that should be produced by their appearance in the
-    /// chain with respect to the start of an epoch. That is, a given chunk at height
-    /// `height_included` for shard `shard_id` will be produced if
-    /// chunks_produced[`height_included` - `epoch_start`][`shard_id`] is true, or if
-    /// `height_included` - `epoch_start` > chunks_produced.len()
-    chunks_produced: Option<Vec<Vec<bool>>>,
-    /// Whether test loop should drop all endorsements from the given account.
-    drop_endorsements_from: Option<AccountId>,
-=======
     /// Conditions under which chunks/endorsements are dropped.
     drop_condition_kinds: Vec<DropConditionKind>,
->>>>>>> 0cca3f84
     /// Number of latest epochs to keep before garbage collecting associated data.
     gc_num_epochs_to_keep: Option<u64>,
     /// The store of runtime configurations to be passed into runtime adapters.
@@ -115,6 +108,33 @@
         .get_chunk_validator_assignments(&epoch_id, shard_id, height_created)
         .unwrap();
     return chunk_validators.contains(&account_id);
+}
+
+/// returns !chunks_produced[shard_id][height_created - epoch_start].
+fn should_drop_chunk_by_height(
+    epoch_manager_adapter: Arc<dyn EpochManagerAdapter>,
+    chunk: ShardChunkHeader,
+    chunks_produced: HashMap<ShardId, Vec<bool>>,
+) -> bool {
+    let prev_block_hash = chunk.prev_block_hash();
+    let shard_id = chunk.shard_id();
+    let height_created = chunk.height_created();
+
+    let height_in_epoch =
+        if epoch_manager_adapter.is_next_block_epoch_start(prev_block_hash).unwrap() {
+            0
+        } else {
+            let epoch_start =
+                epoch_manager_adapter.get_epoch_start_height(prev_block_hash).unwrap();
+            height_created - epoch_start
+        };
+    let Some(chunks_produced) = chunks_produced.get(&shard_id) else {
+        return false;
+    };
+    let Some(should_produce) = chunks_produced.get(height_in_epoch as usize) else {
+        return false;
+    };
+    !*should_produce
 }
 
 /// Returns true if the chunk should be dropped based on the
@@ -233,6 +253,22 @@
                 drop_chunks_condition,
             ));
         }
+        DropConditionKind::ChunksProducedByHeight(chunks_produced) => {
+            let inner_epoch_manager_adapter = epoch_manager_adapter.clone();
+            let chunks_produced = chunks_produced.clone();
+            let drop_chunks_condition = Box::new(move |chunk: ShardChunkHeader| -> bool {
+                should_drop_chunk_by_height(
+                    inner_epoch_manager_adapter.clone(),
+                    chunk,
+                    chunks_produced.clone(),
+                )
+            });
+            peer_manager_actor.register_override_handler(chunk_endorsement_dropper_by_hash(
+                chunks_storage,
+                epoch_manager_adapter.clone(),
+                drop_chunks_condition,
+            ));
+        }
     }
 }
 
@@ -247,13 +283,7 @@
             test_loop_data_dir: None,
             archival_clients: HashSet::new(),
             chunks_storage: Default::default(),
-<<<<<<< HEAD
-            chunks_produced: None,
-            drop_chunks_validated_by: None,
-            drop_endorsements_from: None,
-=======
             drop_condition_kinds: vec![],
->>>>>>> 0cca3f84
             gc_num_epochs_to_keep: None,
             runtime_config_store: None,
             config_modifier: None,
@@ -301,11 +331,6 @@
     /// These accounts should be a subset of the accounts provided to the `clients` method.
     pub(crate) fn archival_clients(mut self, clients: HashSet<AccountId>) -> Self {
         self.archival_clients = clients;
-        self
-    }
-
-    pub(crate) fn chunks_produced(mut self, chunks_produced: Vec<Vec<bool>>) -> Self {
-        self.chunks_produced = Some(chunks_produced);
         self
     }
 
@@ -331,6 +356,17 @@
                 protocol_version,
                 chunk_ranges,
             )));
+        }
+        self
+    }
+
+    pub(crate) fn drop_chunks_by_height(
+        mut self,
+        chunks_produced: HashMap<ShardId, Vec<bool>>,
+    ) -> Self {
+        if !chunks_produced.is_empty() {
+            self.drop_condition_kinds
+                .push(DropConditionKind::ChunksProducedByHeight(chunks_produced));
         }
         self
     }
@@ -739,20 +775,6 @@
                 Arc::new(self.test_loop.future_spawner()),
             );
 
-<<<<<<< HEAD
-            if self.drop_chunks_validated_by.is_some() || self.chunks_produced.is_some() {
-                peer_manager_actor.register_override_handler(partial_encoded_chunks_dropper(
-                    self.chunks_storage.clone(),
-                    epoch_manager_adapters[idx].clone(),
-                    self.drop_chunks_validated_by.clone(),
-                    self.chunks_produced.clone(),
-                ));
-            }
-
-            if let Some(account_id) = &self.drop_endorsements_from {
-                peer_manager_actor
-                    .register_override_handler(chunk_endorsement_dropper(account_id.clone()));
-=======
             for condition in &self.drop_condition_kinds {
                 register_drop_condition(
                     &mut peer_manager_actor,
@@ -760,7 +782,6 @@
                     epoch_manager_adapters[idx].clone(),
                     condition,
                 );
->>>>>>> 0cca3f84
             }
 
             self.test_loop.register_actor_for_index(
