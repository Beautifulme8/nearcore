--- conflicted
+++ resolved
@@ -21,11 +21,7 @@
 use near_primitives::transaction::SignedTransaction;
 use near_primitives::types::{BlockId, BlockReference, EpochId, EpochReference, ShardId};
 use near_primitives::utils::MaybeValidated;
-<<<<<<< HEAD
-use near_primitives_core::types::ShardId;
 use near_primitives_core::version::{ProtocolFeature, PROTOCOL_VERSION};
-=======
->>>>>>> 0cca3f84
 use near_store::adapter::StoreUpdateAdapter;
 use near_store::DBCol;
 use nearcore::test_utils::TestEnvNightshadeSetupExt;
@@ -759,7 +755,7 @@
                             &state_sync_header.chunk_prev_state_root(),
                             PartId::new(part_id, num_parts),
                             &part,
-                            blocks[sync_hash_height].header().epoch_id(),
+                            epoch_id,
                         )
                         .unwrap();
                 }
@@ -859,7 +855,6 @@
                 };
                 tracing::info!(epoch_start_height, "got epoch_start_height");
 
-<<<<<<< HEAD
                 let sync_height = if ProtocolFeature::StateSyncHashUpdate.enabled(PROTOCOL_VERSION)
                 {
                     // here since there's only one block/chunk producer, we assume that no blocks will be missing chunks.
@@ -867,25 +862,10 @@
                 } else {
                     epoch_start_height
                 };
-                let sync_hash_and_num_shards = match view_client1
-                    .send(
-                        GetBlock(BlockReference::BlockId(BlockId::Height(sync_height)))
-                            .with_span_context(),
-                    )
-                    .await
-                {
-                    Ok(Ok(b)) => Some((b.header.hash, b.chunks.len())),
-                    _ => None,
-                };
-                let (sync_hash, num_shards) = match sync_hash_and_num_shards {
-                    Some(x) => x,
-                    None => return ControlFlow::Continue(()),
-=======
-                let block_id = BlockReference::BlockId(BlockId::Height(epoch_start_height));
+                let block_id = BlockReference::BlockId(BlockId::Height(sync_height));
                 let block_view = view_client1.send(GetBlock(block_id).with_span_context()).await;
                 let Ok(Ok(block_view)) = block_view else {
                     return ControlFlow::Continue(());
->>>>>>> 0cca3f84
                 };
                 let sync_hash = block_view.header.hash;
                 let shard_ids = block_view.chunks.iter().map(|c| c.shard_id).collect_vec();
@@ -1060,7 +1040,6 @@
                     return ControlFlow::Continue(());
                 }
 
-<<<<<<< HEAD
                 let sync_height = if ProtocolFeature::StateSyncHashUpdate.enabled(PROTOCOL_VERSION)
                 {
                     // here since there's only one block/chunk producer, we assume that no blocks will be missing chunks.
@@ -1068,25 +1047,10 @@
                 } else {
                     epoch_start_height
                 };
-                let sync_hash_and_num_shards = match view_client2
-                    .send(
-                        GetBlock(BlockReference::BlockId(BlockId::Height(sync_height)))
-                            .with_span_context(),
-                    )
-                    .await
-                {
-                    Ok(Ok(b)) => Some((b.header.hash, b.chunks.len())),
-                    _ => None,
-                };
-                let (sync_hash, num_shards) = match sync_hash_and_num_shards {
-                    Some(x) => x,
-                    None => return ControlFlow::Continue(()),
-=======
-                let block_id = BlockReference::BlockId(BlockId::Height(epoch_start_height));
+                let block_id = BlockReference::BlockId(BlockId::Height(sync_height));
                 let block_view = view_client2.send(GetBlock(block_id).with_span_context()).await;
                 let Ok(Ok(block_view)) = block_view else {
                     return ControlFlow::Continue(());
->>>>>>> 0cca3f84
                 };
                 let sync_hash = block_view.header.hash;
                 let shard_ids = block_view.chunks.iter().map(|c| c.shard_id).collect_vec();
