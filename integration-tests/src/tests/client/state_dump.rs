--- conflicted
+++ resolved
@@ -233,36 +233,6 @@
         "Dumping node state"
     );
 
-<<<<<<< HEAD
-        let sync_hash = env.clients[0].chain.get_sync_hash(final_block_hash).unwrap().unwrap();
-        assert!(env.clients[0].chain.check_sync_hash_validity(&sync_hash).unwrap());
-        let state_sync_header =
-            env.clients[0].chain.get_state_response_header(0, sync_hash).unwrap();
-        let state_root = state_sync_header.chunk_prev_state_root();
-        let num_parts = state_sync_header.num_state_parts();
-
-        wait_or_timeout(100, 10000, || async {
-            let mut all_parts_present = true;
-
-            let shard_ids = epoch_manager.shard_ids(&epoch_id).unwrap();
-            assert_ne!(shard_ids.len(), 0);
-
-            for shard_id in shard_ids {
-                for part_id in 0..num_parts {
-                    let path = root_dir.path().join(external_storage_location(
-                        &config.chain_id,
-                        &epoch_id,
-                        epoch_height,
-                        shard_id,
-                        &StateFileType::StatePart { part_id, num_parts },
-                    ));
-                    if std::fs::read(&path).is_err() {
-                        tracing::info!("dumping node: Missing {:?}", path);
-                        all_parts_present = false;
-                    } else {
-                        tracing::info!("dumping node: Populated {:?}", path);
-                    }
-=======
     // check if final block is in the same epoch as head for dumping node
     if is_final_block_in_new_epoch {
         assert_eq!(header.epoch_id().clone(), final_block_header.epoch_id().clone())
@@ -274,14 +244,7 @@
     let epoch_info = epoch_manager.get_epoch_info(&epoch_id).unwrap();
     let epoch_height = epoch_info.epoch_height();
 
-    let sync_block_height = (epoch_length * epoch_height + 1) as usize;
-    let sync_hash = *blocks[sync_block_height - 1].hash();
-
-    // the block at sync_block_height should be the start of an epoch
-    assert_ne!(
-        blocks[sync_block_height - 1].header().epoch_id(),
-        blocks[sync_block_height - 2].header().epoch_id()
-    );
+    let sync_hash = env.clients[0].chain.get_sync_hash(final_block_hash).unwrap().unwrap();
     assert!(env.clients[0].chain.check_sync_hash_validity(&sync_hash).unwrap());
     let state_sync_header =
         env.clients[0].chain.get_state_response_header(shard_id, sync_hash).unwrap();
@@ -308,7 +271,6 @@
                     all_parts_present = false;
                 } else {
                     tracing::info!("dumping node: Populated {:?}", path);
->>>>>>> 0cca3f84
                 }
             }
         }
@@ -406,12 +368,7 @@
     }
 }
 
-<<<<<<< HEAD
-#[test]
 /// This test verifies that after state sync, the syncing node has the data that corresponds to the state of the epoch previous (or current) to the dumping node's final block.
-=======
-/// This test verifies that after state sync, the syncing node has the data that corresponds to the state of the epoch previous to the dumping node's final block.
->>>>>>> 0cca3f84
 /// Specifically, it tests that the above holds true in both conditions:
 /// - the dumping node's head is in new epoch but final block is not;
 /// - the dumping node's head and final block are in same epoch
