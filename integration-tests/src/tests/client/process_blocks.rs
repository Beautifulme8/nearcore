use std::collections::{HashSet, VecDeque};
use std::str::FromStr;
use std::sync::atomic::{AtomicUsize, Ordering};
use std::sync::{Arc, RwLock};

use actix::System;
use assert_matches::assert_matches;
use futures::{future, FutureExt};
use itertools::Itertools;
use near_actix_test_utils::run_actix;
use near_async::time::{Clock, Duration};
use near_chain::test_utils::ValidatorSchedule;
use near_chain::types::{LatestKnown, RuntimeAdapter};
use near_chain::validate::validate_chunk_with_chunk_extra;
use near_chain::{Block, BlockProcessingArtifact, ChainStoreAccess, Error, Provenance};
use near_chain::{ChainStore, MerkleProofAccess};
use near_chain_configs::test_utils::{TESTING_INIT_BALANCE, TESTING_INIT_STAKE};
use near_chain_configs::{Genesis, GenesisConfig, DEFAULT_GC_NUM_EPOCHS_TO_KEEP, NEAR_BASE};
use near_client::test_utils::{
    create_chunk_on_height, setup_mock, setup_mock_all_validators, TestEnv,
};
use near_client::{
    BlockApproval, BlockResponse, GetBlockWithMerkleTree, ProcessTxResponse, ProduceChunkResult,
    SetNetworkInfo,
};
use near_crypto::{InMemorySigner, KeyType, PublicKey, Signature};
use near_network::test_utils::{wait_or_panic, MockPeerManagerAdapter};
use near_network::types::{
    BlockInfo, ConnectedPeerInfo, HighestHeightPeerInfo, NetworkInfo, PeerChainInfo,
    PeerManagerMessageRequest, PeerManagerMessageResponse, PeerType,
};
use near_network::types::{FullPeerInfo, NetworkRequests, NetworkResponses};
use near_network::types::{PeerInfo, ReasonForBan};
use near_o11y::testonly::{init_integration_logger, init_test_logger};
use near_o11y::WithSpanContextExt;
use near_parameters::{ActionCosts, ExtCosts};
use near_parameters::{RuntimeConfig, RuntimeConfigStore};
use near_primitives::block::Approval;
use near_primitives::block_header::BlockHeader;
use near_primitives::errors::TxExecutionError;
use near_primitives::errors::{ActionError, ActionErrorKind, InvalidTxError};
use near_primitives::hash::{hash, CryptoHash};
use near_primitives::merkle::{verify_hash, PartialMerkleTree};
use near_primitives::receipt::DelayedReceiptIndices;
use near_primitives::shard_layout::{get_block_shard_uid, ShardUId};
use near_primitives::sharding::{ShardChunkHeader, ShardChunkHeaderInner, ShardChunkHeaderV3};
use near_primitives::state_part::PartId;
use near_primitives::state_sync::StatePartKey;
use near_primitives::stateless_validation::chunk_endorsement::ChunkEndorsementV1;
use near_primitives::stateless_validation::chunk_endorsements_bitmap::ChunkEndorsementsBitmap;
use near_primitives::test_utils::create_test_signer;
use near_primitives::test_utils::TestBlockBuilder;
use near_primitives::transaction::{
    Action, DeployContractAction, ExecutionStatus, FunctionCallAction, SignedTransaction,
    Transaction, TransactionV0,
};
use near_primitives::trie_key::TrieKey;
use near_primitives::types::validator_stake::ValidatorStake;
use near_primitives::types::{
    shard_id_as_u32, AccountId, BlockHeight, EpochId, NumBlocks, ProtocolVersion, ShardId,
};
use near_primitives::version::{ProtocolFeature, PROTOCOL_VERSION};
use near_primitives::views::{
    BlockHeaderView, FinalExecutionStatus, QueryRequest, QueryResponseKind,
};
use near_primitives_core::num_rational::{Ratio, Rational32};
use near_store::adapter::StoreUpdateAdapter;
use near_store::cold_storage::{update_cold_db, update_cold_head};
use near_store::metadata::DbKind;
use near_store::metadata::DB_VERSION;
use near_store::test_utils::create_test_node_storage_with_cold;
use near_store::NodeStorage;
use near_store::{get, DBCol, TrieChanges};
use nearcore::test_utils::TestEnvNightshadeSetupExt;
use rand::prelude::StdRng;
use rand::{Rng, SeedableRng};

pub fn set_block_protocol_version(
    block: &mut Block,
    block_producer: AccountId,
    protocol_version: ProtocolVersion,
) {
    let validator_signer = create_test_signer(block_producer.as_str());

    block.mut_header().set_latest_protocol_version(protocol_version);
    block.mut_header().resign(&validator_signer);
}

/// Produce `blocks_number` block in the given environment, starting from the given height.
/// Returns the first unoccupied height in the chain after this operation.
pub(crate) fn produce_blocks_from_height_with_protocol_version(
    env: &mut TestEnv,
    blocks_number: u64,
    height: BlockHeight,
    protocol_version: ProtocolVersion,
) -> BlockHeight {
    let next_height = height + blocks_number;
    for i in height..next_height {
        let mut block = env.clients[0].produce_block(i).unwrap().unwrap();
        set_block_protocol_version(&mut block, env.get_client_id(0), protocol_version);
        env.process_block(0, block.clone(), Provenance::PRODUCED);
        for j in 1..env.clients.len() {
            env.process_block(j, block.clone(), Provenance::NONE);
        }
    }
    next_height
}

pub(crate) fn produce_blocks_from_height(
    env: &mut TestEnv,
    blocks_number: u64,
    height: BlockHeight,
) -> BlockHeight {
    produce_blocks_from_height_with_protocol_version(env, blocks_number, height, PROTOCOL_VERSION)
}

pub(crate) fn create_account(
    env: &mut TestEnv,
    old_account_id: AccountId,
    new_account_id: AccountId,
    epoch_length: u64,
    height: BlockHeight,
    protocol_version: ProtocolVersion,
) -> CryptoHash {
    let block = env.clients[0].chain.get_block_by_height(height - 1).unwrap();
    let signer = InMemorySigner::from_seed(
        old_account_id.clone(),
        KeyType::ED25519,
        old_account_id.as_ref(),
    );

    let tx = SignedTransaction::create_account(
        height,
        old_account_id,
        new_account_id,
        10u128.pow(24),
        signer.public_key(),
        &signer.into(),
        *block.hash(),
    );
    let tx_hash = tx.get_hash();
    assert_eq!(env.clients[0].process_tx(tx, false, false), ProcessTxResponse::ValidTx);
    produce_blocks_from_height_with_protocol_version(env, epoch_length, height, protocol_version);
    tx_hash
}

pub(crate) fn deploy_test_contract_with_protocol_version(
    env: &mut TestEnv,
    account_id: AccountId,
    wasm_code: &[u8],
    epoch_length: u64,
    height: BlockHeight,
    protocol_version: ProtocolVersion,
) -> BlockHeight {
    let block = env.clients[0].chain.get_block_by_height(height - 1).unwrap();
    let signer =
        InMemorySigner::from_seed(account_id.clone(), KeyType::ED25519, account_id.as_ref());

    let tx = SignedTransaction::from_actions(
        height,
        account_id.clone(),
        account_id,
        &signer.into(),
        vec![Action::DeployContract(DeployContractAction { code: wasm_code.to_vec() })],
        *block.hash(),
        0,
    );
    assert_eq!(env.clients[0].process_tx(tx, false, false), ProcessTxResponse::ValidTx);
    produce_blocks_from_height_with_protocol_version(env, epoch_length, height, protocol_version)
}

pub(crate) fn deploy_test_contract(
    env: &mut TestEnv,
    account_id: AccountId,
    wasm_code: &[u8],
    epoch_length: u64,
    height: BlockHeight,
) -> BlockHeight {
    deploy_test_contract_with_protocol_version(
        env,
        account_id,
        wasm_code,
        epoch_length,
        height,
        PROTOCOL_VERSION,
    )
}

/// Create environment and set of transactions which cause congestion on the chain.
pub(crate) fn prepare_env_with_congestion(
    protocol_version: ProtocolVersion,
    gas_price_adjustment_rate: Option<Rational32>,
    number_of_transactions: u64,
) -> (TestEnv, Vec<CryptoHash>) {
    init_test_logger();
    let epoch_length = 100;
    let mut genesis = Genesis::test(vec!["test0".parse().unwrap(), "test1".parse().unwrap()], 1);
    genesis.config.protocol_version = protocol_version;
    genesis.config.epoch_length = epoch_length;
    genesis.config.gas_limit = 10_000_000_000_000;
    if let Some(gas_price_adjustment_rate) = gas_price_adjustment_rate {
        genesis.config.gas_price_adjustment_rate = gas_price_adjustment_rate;
    }
    let mut env = TestEnv::builder(&genesis.config).nightshade_runtimes(&genesis).build();
    let genesis_block = env.clients[0].chain.get_block_by_height(0).unwrap();
    let signer =
        InMemorySigner::from_seed("test0".parse().unwrap(), KeyType::ED25519, "test0").into();

    // Deploy contract to test0.
    let tx = SignedTransaction::from_actions(
        1,
        "test0".parse().unwrap(),
        "test0".parse().unwrap(),
        &signer,
        vec![Action::DeployContract(DeployContractAction {
            code: near_test_contracts::backwards_compatible_rs_contract().to_vec(),
        })],
        *genesis_block.hash(),
        0,
    );
    assert_eq!(env.clients[0].process_tx(tx, false, false), ProcessTxResponse::ValidTx);
    for i in 1..3 {
        env.produce_block(0, i);
    }

    // Create function call transactions that generate promises.
    let gas_1 = 9_000_000_000_000;
    let gas_2 = gas_1 / 3;
    let mut tx_hashes = vec![];

    for i in 0..number_of_transactions {
        let data = serde_json::json!([
            {"create": {
            "account_id": "test0",
            "method_name": "call_promise",
            "arguments": [],
            "amount": "0",
            "gas": gas_2,
            }, "id": 0 }
        ]);

        let signed_transaction = SignedTransaction::from_actions(
            i + 10,
            "test0".parse().unwrap(),
            "test0".parse().unwrap(),
            &signer,
            vec![Action::FunctionCall(Box::new(FunctionCallAction {
                method_name: "call_promise".to_string(),
                args: serde_json::to_vec(&data).unwrap(),
                gas: gas_1,
                deposit: 0,
            }))],
            *genesis_block.hash(),
            0,
        );
        tx_hashes.push(signed_transaction.get_hash());
        assert_eq!(
            env.clients[0].process_tx(signed_transaction, false, false),
            ProcessTxResponse::ValidTx
        );
    }

    (env, tx_hashes)
}

/// Runs block producing client and stops after network mock received two blocks.
#[test]
fn produce_two_blocks() {
    init_test_logger();
    run_actix(async {
        let count = Arc::new(AtomicUsize::new(0));
        setup_mock(
            Clock::real(),
            vec!["test".parse().unwrap()],
            "test".parse().unwrap(),
            true,
            false,
            Box::new(move |msg, _ctx, _| {
                if let NetworkRequests::Block { .. } = msg.as_network_requests_ref() {
                    count.fetch_add(1, Ordering::Relaxed);
                    if count.load(Ordering::Relaxed) >= 2 {
                        System::current().stop();
                    }
                }
                PeerManagerMessageResponse::NetworkResponses(NetworkResponses::NoResponse)
            }),
        );
        near_network::test_utils::wait_or_panic(5000);
    });
}

/// Runs client that receives a block from network and announces header to the network with approval.
/// Need 3 block producers, to receive approval.
#[test]
fn receive_network_block() {
    init_test_logger();
    run_actix(async {
        // The first header announce will be when the block is received. We don't immediately endorse
        // it. The second header announce will happen with the endorsement a little later.
        let first_header_announce = Arc::new(RwLock::new(true));
        let actor_handles = setup_mock(
            Clock::real(),
            vec!["test2".parse().unwrap(), "test1".parse().unwrap(), "test3".parse().unwrap()],
            "test2".parse().unwrap(),
            true,
            false,
            Box::new(move |msg, _ctx, _| {
                if let NetworkRequests::Approval { .. } = msg.as_network_requests_ref() {
                    let mut first_header_announce = first_header_announce.write().unwrap();
                    if *first_header_announce {
                        *first_header_announce = false;
                    } else {
                        System::current().stop();
                    }
                }
                PeerManagerMessageResponse::NetworkResponses(NetworkResponses::NoResponse)
            }),
        );
        let actor = actor_handles
            .view_client_actor
            .send(GetBlockWithMerkleTree::latest().with_span_context());
        let actor = actor.then(move |res| {
            let (last_block, block_merkle_tree) = res.unwrap().unwrap();
            let mut block_merkle_tree = PartialMerkleTree::clone(&block_merkle_tree);
            block_merkle_tree.insert(last_block.header.hash);
            let signer = create_test_signer("test1");
            let next_block_ordinal = last_block.header.block_ordinal.unwrap() + 1;
            let block = Block::produce(
                PROTOCOL_VERSION,
                PROTOCOL_VERSION,
                &last_block.header.clone().into(),
                last_block.header.height + 1,
                next_block_ordinal,
                last_block.chunks.iter().cloned().map(Into::into).collect(),
                vec![vec![]; last_block.chunks.len()],
                EpochId::default(),
                if last_block.header.prev_hash == CryptoHash::default() {
                    EpochId(last_block.header.hash)
                } else {
                    EpochId(last_block.header.next_epoch_id)
                },
                None,
                vec![],
                Ratio::from_integer(0),
                0,
                100,
                None,
                vec![],
                vec![],
                &signer,
                last_block.header.next_bp_hash,
                block_merkle_tree.root(),
                Clock::real(),
                None,
            );
            actor_handles.client_actor.do_send(
                BlockResponse { block, peer_id: PeerInfo::random().id, was_requested: false }
                    .with_span_context(),
            );
            future::ready(())
        });
        actix::spawn(actor);
        near_network::test_utils::wait_or_panic(5000);
    });
}

/// Include approvals to the next block in newly produced block.
#[test]
fn produce_block_with_approvals() {
    init_test_logger();
    let validators: Vec<_> =
        (1..=10).map(|i| AccountId::try_from(format!("test{}", i)).unwrap()).collect();
    run_actix(async {
        let actor_handles = setup_mock(
            Clock::real(),
            validators.clone(),
            "test1".parse().unwrap(),
            true,
            false,
            Box::new(move |msg, _ctx, _| {
                if let NetworkRequests::Block { block } = msg.as_network_requests_ref() {
                    // Below we send approvals from all the block producers except for test1 and test2
                    // test1 will only create their approval for height 10 after their doomslug timer
                    // runs 10 iterations, which is way further in the future than them producing the
                    // block
                    if block.header().num_approvals() == validators.len() as u64 - 2 {
                        System::current().stop();
                    } else if block.header().height() == 10 {
                        println!("{}", block.header().height());
                        println!(
                            "{} != {} -2 (height: {})",
                            block.header().num_approvals(),
                            validators.len(),
                            block.header().height()
                        );

                        assert!(false);
                    }
                }
                PeerManagerMessageResponse::NetworkResponses(NetworkResponses::NoResponse)
            }),
        );
        let actor = actor_handles
            .view_client_actor
            .send(GetBlockWithMerkleTree::latest().with_span_context());
        let actor = actor.then(move |res| {
            let (last_block, block_merkle_tree) = res.unwrap().unwrap();
            let mut block_merkle_tree = PartialMerkleTree::clone(&block_merkle_tree);
            block_merkle_tree.insert(last_block.header.hash);
            let signer1 = create_test_signer("test2");
            let next_block_ordinal = last_block.header.block_ordinal.unwrap() + 1;

            let chunks = last_block.chunks.into_iter().map(Into::into).collect_vec();
            let chunk_endorsements = vec![vec![]; chunks.len()];
            let block = Block::produce(
                PROTOCOL_VERSION,
                PROTOCOL_VERSION,
                &last_block.header.clone().into(),
                last_block.header.height + 1,
                next_block_ordinal,
                chunks,
                chunk_endorsements,
                EpochId::default(),
                if last_block.header.prev_hash == CryptoHash::default() {
                    EpochId(last_block.header.hash)
                } else {
                    EpochId(last_block.header.next_epoch_id)
                },
                None,
                vec![],
                Ratio::from_integer(0),
                0,
                100,
                Some(0),
                vec![],
                vec![],
                &signer1,
                last_block.header.next_bp_hash,
                block_merkle_tree.root(),
                Clock::real(),
                None,
            );
            actor_handles.client_actor.do_send(
                BlockResponse {
                    block: block.clone(),
                    peer_id: PeerInfo::random().id,
                    was_requested: false,
                }
                .with_span_context(),
            );

            for i in 3..11 {
                let s = AccountId::try_from(if i > 10 {
                    "test1".to_string()
                } else {
                    format!("test{}", i)
                })
                .unwrap();
                let signer = create_test_signer(s.as_str());
                let approval = Approval::new(
                    *block.hash(),
                    block.header().height(),
                    10, // the height at which "test1" is producing
                    &signer,
                );
                actor_handles
                    .client_actor
                    .do_send(BlockApproval(approval, PeerInfo::random().id).with_span_context());
            }

            future::ready(())
        });
        actix::spawn(actor);
        near_network::test_utils::wait_or_panic(5000);
    });
}

/// When approvals arrive early, they should be properly cached.
#[test]
fn produce_block_with_approvals_arrived_early() {
    init_test_logger();
    let vs = ValidatorSchedule::new().num_shards(4).block_producers_per_epoch(vec![vec![
        "test1".parse().unwrap(),
        "test2".parse().unwrap(),
        "test3".parse().unwrap(),
        "test4".parse().unwrap(),
    ]]);
    let archive = vec![false; vs.all_block_producers().count()];
    let key_pairs =
        vec![PeerInfo::random(), PeerInfo::random(), PeerInfo::random(), PeerInfo::random()];
    let block_holder: Arc<RwLock<Option<Block>>> = Arc::new(RwLock::new(None));
    run_actix(async move {
        let mut approval_counter = 0;
        setup_mock_all_validators(
            Clock::real(),
            vs,
            key_pairs,
            true,
            2000,
            false,
            false,
            100,
            true,
            archive,
            false,
            None,
            Box::new(
                move |conns,
                      _,
                      msg: &PeerManagerMessageRequest|
                      -> (PeerManagerMessageResponse, bool) {
                    let msg = msg.as_network_requests_ref();
                    match msg {
                        NetworkRequests::Block { block } => {
                            if block.header().height() == 3 {
                                for (i, actor_handles) in conns.iter().enumerate() {
                                    if i > 0 {
                                        actor_handles.client_actor.do_send(
                                            BlockResponse {
                                                block: block.clone(),
                                                peer_id: PeerInfo::random().id,
                                                was_requested: false,
                                            }
                                            .with_span_context(),
                                        )
                                    }
                                }
                                *block_holder.write().unwrap() = Some(block.clone());
                                return (NetworkResponses::NoResponse.into(), false);
                            } else if block.header().height() == 4 {
                                System::current().stop();
                            }
                            (NetworkResponses::NoResponse.into(), true)
                        }
                        NetworkRequests::Approval { approval_message } => {
                            if approval_message.target == "test1"
                                && approval_message.approval.target_height == 4
                            {
                                approval_counter += 1;
                            }
                            if approval_counter == 3 {
                                let block = block_holder.read().unwrap().clone().unwrap();
                                conns[0].client_actor.do_send(
                                    BlockResponse {
                                        block,
                                        peer_id: PeerInfo::random().id,
                                        was_requested: false,
                                    }
                                    .with_span_context(),
                                );
                            }
                            (NetworkResponses::NoResponse.into(), true)
                        }
                        _ => (NetworkResponses::NoResponse.into(), true),
                    }
                },
            ),
        );

        near_network::test_utils::wait_or_panic(10000);
    });
}

/// Sends one invalid block followed by one valid block, and checks that client announces only valid block.
/// and that the node bans the peer for invalid block header.
fn invalid_blocks_common(is_requested: bool) {
    init_test_logger();
    run_actix(async move {
        let mut ban_counter = 0;
        let actor_handles = setup_mock(
            Clock::real(),
            vec!["test".parse().unwrap()],
            "other".parse().unwrap(),
            true,
            false,
            Box::new(move |msg, _ctx, _client_actor| {
                match msg.as_network_requests_ref() {
                    NetworkRequests::Block { block } => {
                        if is_requested {
                            panic!("rebroadcasting requested block");
                        } else {
                            assert_eq!(block.header().height(), 1);
                            assert_eq!(block.header().chunk_mask().len(), 1);
                            #[cfg(not(
                                feature = "protocol_feature_reject_blocks_with_outdated_protocol_version"
                            ))]
                            assert_eq!(ban_counter, 2);
                            #[cfg(
                                feature = "protocol_feature_reject_blocks_with_outdated_protocol_version"
                            )]
                            {
                                assert_eq!(
                                    block.header().latest_protocol_version(),
                                    PROTOCOL_VERSION
                                );
                                assert_eq!(ban_counter, 3);
                            }
                            System::current().stop();
                        }
                    }
                    NetworkRequests::BanPeer { ban_reason, .. } => {
                        assert_eq!(ban_reason, &ReasonForBan::BadBlockHeader);
                        ban_counter += 1;
                        #[cfg(
                            feature = "protocol_feature_reject_blocks_with_outdated_protocol_version"
                        )]
                        let expected_ban_counter = 4;
                        #[cfg(not(
                            feature = "protocol_feature_reject_blocks_with_outdated_protocol_version"
                        ))]
                        let expected_ban_counter = 3;
                        if ban_counter == expected_ban_counter && is_requested {
                            System::current().stop();
                        }
                    }
                    _ => {}
                };
                PeerManagerMessageResponse::NetworkResponses(NetworkResponses::NoResponse)
            }),
        );
        let actor = actor_handles
            .view_client_actor
            .send(GetBlockWithMerkleTree::latest().with_span_context());
        let actor = actor.then(move |res| {
            let (last_block, block_merkle_tree) = res.unwrap().unwrap();
            let mut block_merkle_tree = PartialMerkleTree::clone(&block_merkle_tree);
            block_merkle_tree.insert(last_block.header.hash);
            let signer = create_test_signer("test");
            let next_block_ordinal = last_block.header.block_ordinal.unwrap() + 1;
            let valid_block = Block::produce(
                PROTOCOL_VERSION,
                PROTOCOL_VERSION,
                &last_block.header.clone().into(),
                last_block.header.height + 1,
                next_block_ordinal,
                last_block.chunks.iter().cloned().map(Into::into).collect(),
                vec![vec![]; last_block.chunks.len()],
                EpochId::default(),
                if last_block.header.prev_hash == CryptoHash::default() {
                    EpochId(last_block.header.hash)
                } else {
                    EpochId(last_block.header.next_epoch_id)
                },
                None,
                vec![],
                Ratio::from_integer(0),
                0,
                100,
                Some(0),
                vec![],
                vec![],
                &signer,
                last_block.header.next_bp_hash,
                block_merkle_tree.root(),
                Clock::real(),
                None,
            );
            // Send block with invalid chunk mask
            let mut block = valid_block.clone();
            block.mut_header().set_chunk_mask(vec![]);
            block.mut_header().init();
            actor_handles.client_actor.do_send(
                BlockResponse {
                    block: block.clone(),
                    peer_id: PeerInfo::random().id,
                    was_requested: is_requested,
                }
                .with_span_context(),
            );

            // Send blocks with invalid protocol version
            #[cfg(feature = "protocol_feature_reject_blocks_with_outdated_protocol_version")]
            {
                let mut block = valid_block.clone();
                block.mut_header().set_latest_protocol_version(PROTOCOL_VERSION - 1);
                block.mut_header().init();
                actor_handles.client_actor.do_send(
                    BlockResponse {
                        block: block.clone(),
                        peer_id: PeerInfo::random().id,
                        was_requested: is_requested,
                    }
                    .with_span_context(),
                );
            }

            // Send block with invalid chunk signature
            let mut block = valid_block.clone();
            let mut chunks: Vec<_> = block.chunks().iter().cloned().collect();
            let some_signature = Signature::from_parts(KeyType::ED25519, &[1; 64]).unwrap();
            match &mut chunks[0] {
                ShardChunkHeader::V1(chunk) => {
                    chunk.signature = some_signature;
                }
                ShardChunkHeader::V2(chunk) => {
                    chunk.signature = some_signature;
                }
                ShardChunkHeader::V3(chunk) => {
                    chunk.signature = some_signature;
                }
            };
            block.set_chunks(chunks);
            actor_handles.client_actor.do_send(
                BlockResponse {
                    block: block.clone(),
                    peer_id: PeerInfo::random().id,
                    was_requested: is_requested,
                }
                .with_span_context(),
            );

            // Send proper block.
            let block2 = valid_block;
            actor_handles.client_actor.do_send(
                BlockResponse {
                    block: block2.clone(),
                    peer_id: PeerInfo::random().id,
                    was_requested: is_requested,
                }
                .with_span_context(),
            );
            if is_requested {
                let mut block3 = block2;
                block3.mut_header().set_chunk_headers_root(hash(&[1]));
                block3.mut_header().init();
                actor_handles.client_actor.do_send(
                    BlockResponse {
                        block: block3.clone(),
                        peer_id: PeerInfo::random().id,
                        was_requested: is_requested,
                    }
                    .with_span_context(),
                );
            }
            future::ready(())
        });
        actix::spawn(actor);
        near_network::test_utils::wait_or_panic(5000);
    });
}

#[test]
fn test_invalid_blocks_not_requested() {
    invalid_blocks_common(false);
}

#[test]
fn test_invalid_blocks_requested() {
    invalid_blocks_common(true);
}

enum InvalidBlockMode {
    /// Header is invalid
    InvalidHeader,
    /// Block is ill-formed (roots check fail)
    IllFormed,
    /// Block is invalid for other reasons
    InvalidBlock,
}

fn ban_peer_for_invalid_block_common(mode: InvalidBlockMode) {
    init_test_logger();
    let vs = ValidatorSchedule::new().block_producers_per_epoch(vec![vec![
        "test1".parse().unwrap(),
        "test2".parse().unwrap(),
        "test3".parse().unwrap(),
        "test4".parse().unwrap(),
    ]]);
    let validators = vs.all_block_producers().cloned().collect::<Vec<_>>();
    let key_pairs =
        vec![PeerInfo::random(), PeerInfo::random(), PeerInfo::random(), PeerInfo::random()];
    run_actix(async move {
        let mut ban_counter = 0;
        let mut sent_bad_blocks = false;
        setup_mock_all_validators(
            Clock::real(),
            vs,
            key_pairs,
            true,
            100,
            false,
            false,
            100,
            true,
            vec![false; validators.len()],
            false,
            None,
            Box::new(
                move |conns,
                      _,
                      msg: &PeerManagerMessageRequest|
                      -> (PeerManagerMessageResponse, bool) {
                    match msg.as_network_requests_ref() {
                        NetworkRequests::Block { block } => {
                            if block.header().height() >= 4 && !sent_bad_blocks {
                                let block_producer_idx =
                                    block.header().height() as usize % validators.len();
                                let block_producer = &validators[block_producer_idx];
                                let validator_signer1 = create_test_signer(block_producer.as_str());
                                sent_bad_blocks = true;
                                let mut block_mut = block.clone();
                                match mode {
                                    InvalidBlockMode::InvalidHeader => {
                                        // produce an invalid block with invalid header.
                                        block_mut.mut_header().set_chunk_mask(vec![]);
                                        block_mut.mut_header().resign(&validator_signer1);
                                    }
                                    InvalidBlockMode::IllFormed => {
                                        // produce an ill-formed block
                                        block_mut.mut_header().set_chunk_headers_root(hash(&[1]));
                                        block_mut.mut_header().resign(&validator_signer1);
                                    }
                                    InvalidBlockMode::InvalidBlock => {
                                        // produce an invalid block whose invalidity cannot be verified by just
                                        // having its header.
                                        let proposals = vec![ValidatorStake::new(
                                            "test1".parse().unwrap(),
                                            PublicKey::empty(KeyType::ED25519),
                                            0,
                                        )];

                                        block_mut
                                            .mut_header()
                                            .set_prev_validator_proposals(proposals);
                                        block_mut.mut_header().resign(&validator_signer1);
                                    }
                                }

                                for (i, actor_handles) in conns.into_iter().enumerate() {
                                    if i != block_producer_idx {
                                        actor_handles.client_actor.do_send(
                                            BlockResponse {
                                                block: block_mut.clone(),
                                                peer_id: PeerInfo::random().id,
                                                was_requested: false,
                                            }
                                            .with_span_context(),
                                        )
                                    }
                                }

                                return (
                                    PeerManagerMessageResponse::NetworkResponses(
                                        NetworkResponses::NoResponse,
                                    ),
                                    false,
                                );
                            }
                            if block.header().height() > 20 {
                                match mode {
                                    InvalidBlockMode::InvalidHeader
                                    | InvalidBlockMode::IllFormed => {
                                        assert_eq!(ban_counter, 3);
                                    }
                                    _ => {}
                                }
                                System::current().stop();
                            }
                            (
                                PeerManagerMessageResponse::NetworkResponses(
                                    NetworkResponses::NoResponse,
                                ),
                                true,
                            )
                        }
                        NetworkRequests::BanPeer { peer_id, ban_reason } => match mode {
                            InvalidBlockMode::InvalidHeader | InvalidBlockMode::IllFormed => {
                                assert_eq!(ban_reason, &ReasonForBan::BadBlockHeader);
                                ban_counter += 1;
                                if ban_counter > 3 {
                                    panic!("more bans than expected");
                                }
                                (
                                    PeerManagerMessageResponse::NetworkResponses(
                                        NetworkResponses::NoResponse,
                                    ),
                                    true,
                                )
                            }
                            InvalidBlockMode::InvalidBlock => {
                                panic!(
                                    "banning peer {:?} unexpectedly for {:?}",
                                    peer_id, ban_reason
                                );
                            }
                        },
                        _ => (
                            PeerManagerMessageResponse::NetworkResponses(
                                NetworkResponses::NoResponse,
                            ),
                            true,
                        ),
                    }
                },
            ),
        );
        near_network::test_utils::wait_or_panic(20000);
    });
}

/// If a peer sends a block whose header is valid and passes basic validation, the peer is not banned.
#[test]
fn test_not_ban_peer_for_invalid_block() {
    ban_peer_for_invalid_block_common(InvalidBlockMode::InvalidBlock);
}

/// If a peer sends a block whose header is invalid, we should ban them and do not forward the block
#[test]
fn test_ban_peer_for_invalid_block_header() {
    ban_peer_for_invalid_block_common(InvalidBlockMode::InvalidHeader);
}

/// If a peer sends a block that is ill-formed, we should ban them and do not forward the block
#[test]
fn test_ban_peer_for_ill_formed_block() {
    ban_peer_for_invalid_block_common(InvalidBlockMode::IllFormed);
}

/// Runs two validators runtime with only one validator online.
/// Present validator produces blocks on it's height after deadline.
#[test]
fn skip_block_production() {
    init_test_logger();
    run_actix(async {
        setup_mock(
            Clock::real(),
            vec!["test1".parse().unwrap(), "test2".parse().unwrap()],
            "test2".parse().unwrap(),
            true,
            false,
            Box::new(move |msg, _ctx, _client_actor| {
                match msg.as_network_requests_ref() {
                    NetworkRequests::Block { block } => {
                        if block.header().height() > 3 {
                            System::current().stop();
                        }
                    }
                    _ => {}
                };
                PeerManagerMessageResponse::NetworkResponses(NetworkResponses::NoResponse)
            }),
        );
        wait_or_panic(10000);
    });
}

/// Runs client that requests syncing headers from peers.
#[test]
fn client_sync_headers() {
    init_test_logger();
    run_actix(async {
        let peer_info1 = PeerInfo::random();
        let peer_info2 = peer_info1.clone();
        let actor_handles = setup_mock(
            Clock::real(),
            vec!["test".parse().unwrap()],
            "other".parse().unwrap(),
            false,
            false,
            Box::new(move |msg, _ctx, _client_actor| match msg.as_network_requests_ref() {
                NetworkRequests::BlockHeadersRequest { hashes, peer_id } => {
                    assert_eq!(*peer_id, peer_info1.id);
                    assert_eq!(hashes.len(), 1);
                    // TODO: check it requests correct hashes.
                    System::current().stop();

                    PeerManagerMessageResponse::NetworkResponses(NetworkResponses::NoResponse)
                }
                _ => PeerManagerMessageResponse::NetworkResponses(NetworkResponses::NoResponse),
            }),
        );
        actor_handles.client_actor.do_send(
            SetNetworkInfo(NetworkInfo {
                connected_peers: vec![ConnectedPeerInfo {
                    full_peer_info: FullPeerInfo {
                        peer_info: peer_info2.clone(),
                        chain_info: PeerChainInfo {
                            genesis_id: Default::default(),
                            last_block: Some(BlockInfo { height: 5, hash: hash(&[5]) }),
                            tracked_shards: vec![],
                            archival: false,
                        },
                    },
                    received_bytes_per_sec: 0,
                    sent_bytes_per_sec: 0,
                    last_time_peer_requested: near_async::time::Instant::now(),
                    last_time_received_message: near_async::time::Instant::now(),
                    connection_established_time: near_async::time::Instant::now(),
                    peer_type: PeerType::Outbound,
                    nonce: 1,
                }],
                num_connected_peers: 1,
                peer_max_count: 1,
                highest_height_peers: vec![HighestHeightPeerInfo {
                    peer_info: peer_info2,
                    genesis_id: Default::default(),
                    highest_block_height: 5,
                    highest_block_hash: hash(&[5]),
                    tracked_shards: vec![],
                    archival: false,
                }],
                sent_bytes_per_sec: 0,
                received_bytes_per_sec: 0,
                known_producers: vec![],
                tier1_connections: vec![],
                tier1_accounts_keys: vec![],
                tier1_accounts_data: vec![],
            })
            .with_span_context(),
        );
        wait_or_panic(2000);
    });
}

#[test]
fn test_process_invalid_tx() {
    init_test_logger();
    let mut genesis = Genesis::test(vec!["test0".parse().unwrap()], 1);
    genesis.config.transaction_validity_period = 10;
    let mut env = TestEnv::builder(&genesis.config).nightshade_runtimes(&genesis).build();
    let signer = InMemorySigner::from_seed("test1".parse().unwrap(), KeyType::ED25519, "test0");
    let tx = SignedTransaction::new(
        Signature::empty(KeyType::ED25519),
        Transaction::V0(TransactionV0 {
            signer_id: "test".parse().unwrap(),
            public_key: signer.public_key(),
            nonce: 0,
            receiver_id: "test".parse().unwrap(),
            block_hash: *env.clients[0].chain.genesis().hash(),
            actions: vec![],
        }),
    );
    for i in 1..12 {
        env.produce_block(0, i);
    }
    assert_eq!(
        env.clients[0].process_tx(tx, false, false),
        ProcessTxResponse::InvalidTx(InvalidTxError::Expired)
    );
    let tx2 = SignedTransaction::new(
        Signature::empty(KeyType::ED25519),
        Transaction::V0(TransactionV0 {
            signer_id: "test".parse().unwrap(),
            public_key: signer.public_key(),
            nonce: 0,
            receiver_id: "test".parse().unwrap(),
            block_hash: hash(&[1]),
            actions: vec![],
        }),
    );
    assert_eq!(
        env.clients[0].process_tx(tx2, false, false),
        ProcessTxResponse::InvalidTx(InvalidTxError::Expired)
    );
}

/// If someone produce a block with Utc::now() + 1 min, we should produce a block with valid timestamp
#[test]
fn test_time_attack() {
    init_test_logger();
    let mut env = TestEnv::default_builder().clients_count(1).mock_epoch_managers().build();
    let client = &mut env.clients[0];
    let signer = client.validator_signer.get().unwrap();
    let genesis = client.chain.get_block_by_height(0).unwrap();
    let mut b1 = TestBlockBuilder::new(Clock::real(), &genesis, signer.clone()).build();
    let timestamp = b1.header().timestamp();
    b1.mut_header()
        .set_timestamp((timestamp + Duration::seconds(60)).unix_timestamp_nanos() as u64);
    b1.mut_header().resign(signer.as_ref());

    let _ = client.process_block_test(b1.into(), Provenance::NONE).unwrap();

    let b2 = client.produce_block(2).unwrap().unwrap();
    let _ = client.process_block_test(b2.into(), Provenance::PRODUCED).unwrap();
}

#[test]
fn test_no_double_sign() {
    let mut env = TestEnv::default_builder().mock_epoch_managers().build();
    let _ = env.clients[0].produce_block(1).unwrap().unwrap();
    // Second time producing with the same height should fail.
    assert_eq!(env.clients[0].produce_block(1).unwrap(), None);
}

#[test]
fn test_invalid_gas_price() {
    init_test_logger();
    let mut genesis_config = GenesisConfig::test(Clock::real());
    genesis_config.min_gas_price = 100;
    let mut env = TestEnv::builder(&genesis_config).clients_count(1).mock_epoch_managers().build();
    let client = &mut env.clients[0];
    let signer = client.validator_signer.get().unwrap();

    let genesis = client.chain.get_block_by_height(0).unwrap();
    let mut b1 = TestBlockBuilder::new(Clock::real(), &genesis, signer.clone()).build();
    b1.mut_header().set_next_gas_price(0);
    b1.mut_header().resign(signer.as_ref());

    let res = client.process_block_test(b1.into(), Provenance::NONE);
    assert_matches!(res.unwrap_err(), Error::InvalidGasPrice);
}

#[test]
fn test_invalid_height_too_large() {
    let mut env = TestEnv::default_builder().mock_epoch_managers().build();
    let b1 = env.clients[0].produce_block(1).unwrap().unwrap();
    let _ = env.clients[0].process_block_test(b1.clone().into(), Provenance::PRODUCED).unwrap();
    let signer = Arc::new(create_test_signer("test0"));
    let b2 = TestBlockBuilder::new(Clock::real(), &b1, signer).height(u64::MAX).build();
    let res = env.clients[0].process_block_test(b2.into(), Provenance::NONE);
    assert_matches!(res.unwrap_err(), Error::InvalidBlockHeight(_));
}

/// Check that if block height is 5 epochs behind the head, it is not processed.
#[test]
fn test_invalid_height_too_old() {
    let mut env = TestEnv::default_builder().mock_epoch_managers().build();
    for i in 1..4 {
        env.produce_block(0, i);
    }
    let block = env.clients[0].produce_block(4).unwrap().unwrap();
    for i in 5..30 {
        env.produce_block(0, i);
    }
    let res = env.clients[0].process_block_test(block.into(), Provenance::NONE);
    assert_matches!(res.unwrap_err(), Error::InvalidBlockHeight(_));
}

#[test]
fn test_bad_orphan() {
    let mut env = TestEnv::default_builder().mock_epoch_managers().build();
    for i in 1..4 {
        env.produce_block(0, i);
    }
    let block = env.clients[0].produce_block(5).unwrap().unwrap();
    let signer = env.clients[0].validator_signer.get().unwrap();
    {
        // Orphan block with unknown epoch
        let mut block = env.clients[0].produce_block(6).unwrap().unwrap();
        block.mut_header().set_epoch_id(EpochId(CryptoHash([1; 32])));
        block.mut_header().set_prev_hash(CryptoHash([1; 32]));
        block.mut_header().resign(&*signer);
        let res = env.clients[0].process_block_test(block.clone().into(), Provenance::NONE);
        match res {
            Err(Error::EpochOutOfBounds(epoch_id)) => {
                assert_eq!(&epoch_id, block.header().epoch_id())
            }
            _ => panic!("expected EpochOutOfBounds error, got {res:?}"),
        }
    }
    {
        // Orphan block with invalid signature
        let mut block = env.clients[0].produce_block(7).unwrap().unwrap();
        block.mut_header().set_prev_hash(CryptoHash([1; 32]));
        block.mut_header().init();
        let res = env.clients[0].process_block_test(block.into(), Provenance::NONE);
        assert_matches!(res.unwrap_err(), Error::InvalidSignature);
    }
    {
        // Orphan block with a valid header, but garbage in body
        let mut block = env.clients[0].produce_block(8).unwrap().unwrap();
        {
            // Change the chunk in any way, chunk_headers_root won't match
            let chunk = block.mut_chunks()[0].get_mut();

            match &mut chunk.inner {
                ShardChunkHeaderInner::V1(inner) => inner.prev_outcome_root = CryptoHash([1; 32]),
                ShardChunkHeaderInner::V2(inner) => inner.prev_outcome_root = CryptoHash([1; 32]),
                ShardChunkHeaderInner::V3(inner) => inner.prev_outcome_root = CryptoHash([1; 32]),
            }
            chunk.hash = ShardChunkHeaderV3::compute_hash(&chunk.inner);
        }
        block.mut_header().set_prev_hash(CryptoHash([3; 32]));
        block.mut_header().resign(&*signer);
        let res = env.clients[0].process_block_test(block.into(), Provenance::NONE);
        assert_matches!(res.unwrap_err(), Error::InvalidChunkHeadersRoot);
    }
    {
        // Orphan block with invalid approvals. Allowed for now.
        let mut block = env.clients[0].produce_block(9).unwrap().unwrap();
        let some_signature = Signature::from_parts(KeyType::ED25519, &[1; 64]).unwrap();
        block.mut_header().set_approvals(vec![Some(Box::new(some_signature))]);
        block.mut_header().set_prev_hash(CryptoHash([3; 32]));
        block.mut_header().resign(&*signer);
        let res = env.clients[0].process_block_test(block.into(), Provenance::NONE);

        assert_matches!(res.unwrap_err(), Error::Orphan);
    }
    {
        // Orphan block with no chunk signatures. Allowed for now.
        let mut block = env.clients[0].produce_block(10).unwrap().unwrap();
        let some_signature = Signature::from_parts(KeyType::ED25519, &[1; 64]).unwrap();
        {
            // Change the chunk in any way, chunk_headers_root won't match
            let chunk = block.mut_chunks()[0].get_mut();
            chunk.signature = some_signature;
            chunk.hash = ShardChunkHeaderV3::compute_hash(&chunk.inner);
        }
        block.mut_header().set_prev_hash(CryptoHash([4; 32]));
        block.mut_header().resign(&*signer);
        let res = env.clients[0].process_block_test(block.into(), Provenance::NONE);
        assert_matches!(res.unwrap_err(), Error::Orphan);
    }
    {
        // Orphan block that's too far ahead: 20 * epoch_length
        let mut block = block.clone();
        block.mut_header().set_prev_hash(CryptoHash([3; 32]));
        let height = block.header().height();
        block.mut_header().set_height(height + 2000);
        block.mut_header().resign(&*signer);
        let res = env.clients[0].process_block_test(block.into(), Provenance::NONE);
        assert_matches!(res.unwrap_err(), Error::InvalidBlockHeight(_));
    }
    env.clients[0].process_block_test(block.into(), Provenance::NONE).unwrap();
}

#[test]
fn test_bad_chunk_mask() {
    init_test_logger();

    // Create a TestEnv with two shards and two validators who track both shards
    let accounts = vec!["test0".parse().unwrap(), "test1".parse().unwrap()];
    let num_validators: u64 = accounts.len().try_into().unwrap();
    let genesis = Genesis::test_sharded(
        Clock::real(),
        accounts.clone(),
        num_validators,
        vec![num_validators; 2],
    );
    let mut env = TestEnv::builder(&genesis.config)
        .clients(accounts)
        .nightshade_runtimes(&genesis)
        .track_all_shards()
        .build();

    // The test never goes past the first epoch, so EpochId(11111...) can be used for all calculations
    let first_epoch_id = &EpochId::default();

    let shard_id = ShardId::new(0);
    // Generate 4 blocks
    for height in 1..5 {
        let chunk_producer = env.clients[0]
            .epoch_manager
            .get_chunk_producer(&first_epoch_id, height, shard_id)
            .unwrap();
        let block_producer =
            env.clients[0].epoch_manager.get_block_producer(&first_epoch_id, height).unwrap();

        // Manually produce a single chunk on shard 0, chunk for 1 is always missing.
        let shard_chunk = env.client(&chunk_producer).produce_one_chunk(height, shard_id);
        env.process_partial_encoded_chunks();
        for i in 0..env.clients.len() {
            env.process_shards_manager_responses(i);
        }
        env.propagate_chunk_state_witnesses_and_endorsements(false);

        // Produce a block with a chunk on shard 0. On shard 1 the chunk is missing. chunk_mask should be [true, false]
        let mut block = env.client(&block_producer).produce_block(height).unwrap().unwrap();
        {
            let mut chunk_header = shard_chunk.cloned_header();
            *chunk_header.height_included_mut() = height;
            let mut chunk_headers: Vec<_> = block.chunks().iter().cloned().collect();
            chunk_headers[0] = chunk_header;
            block.set_chunks(chunk_headers.clone());
            block
                .mut_header()
                .set_chunk_headers_root(Block::compute_chunk_headers_root(&chunk_headers).0);
            block.mut_header().set_chunk_tx_root(Block::compute_chunk_tx_root(&chunk_headers));
            block.mut_header().set_prev_chunk_outgoing_receipts_root(
                Block::compute_chunk_prev_outgoing_receipts_root(&chunk_headers),
            );
            block.mut_header().set_prev_state_root(Block::compute_state_root(&chunk_headers));
            block.mut_header().set_chunk_mask(vec![true, false]);
            let mess_with_chunk_mask = height == 4;
            if mess_with_chunk_mask {
                // On height 4 set the chunk_mask to an invalid value.
                block.mut_header().set_chunk_mask(vec![false, true]);
                // The original test made sure that block_producer is different from chunk_producer,
                // so let's make sure that this is still the case using an assert.
                assert_ne!(block_producer, chunk_producer);
            }
            block
                .mut_header()
                .resign(&*env.client(&block_producer).validator_signer.get().unwrap().clone());

            for client in env.clients.iter_mut() {
                let res = client
                    .process_block_test_no_produce_chunk(block.clone().into(), Provenance::NONE);
                if !mess_with_chunk_mask {
                    res.unwrap();
                } else {
                    // Processing a block with an invalid chunk_mask should fail.
                    res.unwrap_err();
                }
            }
        }
    }
}

#[test]
fn test_minimum_gas_price() {
    let min_gas_price = 100;
    let mut genesis_config = GenesisConfig::test(Clock::real());
    genesis_config.min_gas_price = min_gas_price;
    genesis_config.gas_price_adjustment_rate = Ratio::new(1, 10);
    let mut env = TestEnv::builder(&genesis_config).mock_epoch_managers().build();
    for i in 1..=100 {
        env.produce_block(0, i);
    }
    let block = env.clients[0].chain.get_block_by_height(100).unwrap();
    assert!(block.header().next_gas_price() >= min_gas_price);
}

fn test_gc_with_epoch_length_common(epoch_length: NumBlocks) {
    let mut genesis = Genesis::test(vec!["test0".parse().unwrap(), "test1".parse().unwrap()], 1);
    genesis.config.epoch_length = epoch_length;
    let mut env = TestEnv::builder(&genesis.config).nightshade_runtimes(&genesis).build();
    let mut blocks = vec![];
    let genesis_block = env.clients[0].chain.get_block_by_height(0).unwrap();
    blocks.push(genesis_block);
    for i in 1..=epoch_length * (DEFAULT_GC_NUM_EPOCHS_TO_KEEP + 1) {
        let block = env.clients[0].produce_block(i).unwrap().unwrap();
        env.process_block(0, block.clone(), Provenance::PRODUCED);
        blocks.push(block);
    }
    for i in 0..=epoch_length * (DEFAULT_GC_NUM_EPOCHS_TO_KEEP + 1) {
        println!("height = {}", i);
        if i < epoch_length {
            let block_hash = *blocks[i as usize].hash();
            assert_matches!(
                env.clients[0].chain.get_block(&block_hash).unwrap_err(),
                Error::DBNotFoundErr(missing_block_hash) if missing_block_hash == format!("BLOCK: {}", block_hash)
            );
            assert_matches!(
                env.clients[0].chain.get_block_by_height(i).unwrap_err(),
                Error::DBNotFoundErr(missing_block_hash) if missing_block_hash == format!("BLOCK: {}", block_hash)
            );
            assert!(env.clients[0]
                .chain
                .mut_chain_store()
                .get_all_block_hashes_by_height(i as BlockHeight)
                .unwrap()
                .is_empty());
        } else {
            assert!(env.clients[0].chain.get_block(blocks[i as usize].hash()).is_ok());
            assert!(env.clients[0].chain.get_block_by_height(i).is_ok());
            assert!(!env.clients[0]
                .chain
                .mut_chain_store()
                .get_all_block_hashes_by_height(i as BlockHeight)
                .unwrap()
                .is_empty());
        }
    }
    assert_eq!(env.clients[0].chain.chain_store().chunk_tail().unwrap(), epoch_length - 1);
}

#[test]
fn test_gc_with_epoch_length() {
    for i in 3..20 {
        test_gc_with_epoch_length_common(i);
    }
}

/// When an epoch is very long there should not be anything garbage collected unexpectedly
#[test]
fn test_gc_long_epoch() {
    test_gc_with_epoch_length_common(200);
}

/// Test that producing blocks works in archival mode with save_trie_changes enabled.
/// In that case garbage collection should not happen but trie changes should be saved to the store.
#[test]
fn test_archival_save_trie_changes() {
    let epoch_length = 10;

    let mut genesis = Genesis::test(vec!["test0".parse().unwrap(), "test1".parse().unwrap()], 1);
    genesis.config.epoch_length = epoch_length;
    genesis.config.total_supply = 1_000_000_000;
    let mut env = TestEnv::builder(&genesis.config)
        .nightshade_runtimes(&genesis)
        .archive(true)
        .save_trie_changes(true)
        .build();

    env.clients[0].chain.chain_store().store().set_db_kind(DbKind::Archive).unwrap();

    let mut blocks = vec![];
    let genesis_block = env.clients[0].chain.get_block_by_height(0).unwrap();
    blocks.push(genesis_block);
    for i in 1..=epoch_length * (DEFAULT_GC_NUM_EPOCHS_TO_KEEP + 1) {
        let block = env.clients[0].produce_block(i).unwrap().unwrap();
        env.process_block(0, block.clone(), Provenance::PRODUCED);
        blocks.push(block);
    }
    // Go through all of the blocks and verify that the block are stored and that the trie changes were stored too.
    for i in 0..=epoch_length * (DEFAULT_GC_NUM_EPOCHS_TO_KEEP + 1) {
        let client = &env.clients[0];
        let chain = &client.chain;
        let store = chain.chain_store();
        let block = &blocks[i as usize];
        let header = block.header();
        let epoch_id = header.epoch_id();
        let shard_layout = client.epoch_manager.get_shard_layout(epoch_id).unwrap();

        assert!(chain.get_block(block.hash()).is_ok());
        assert!(chain.get_block_by_height(i).is_ok());
        assert!(!chain
            .chain_store()
            .get_all_block_hashes_by_height(i as BlockHeight)
            .unwrap()
            .is_empty());

        // The genesis block does not contain trie changes.
        if i == 0 {
            continue;
        }

        // Go through chunks and test that trie changes were correctly saved to the store.
        let chunks = block.chunks();
        for chunk in chunks.iter() {
            let shard_id = chunk.shard_id();
            let version = shard_layout.version();

            let shard_uid = ShardUId { version, shard_id: shard_id_as_u32(shard_id) };
            let key = get_block_shard_uid(&block.hash(), &shard_uid);
            let trie_changes: Option<TrieChanges> =
                store.store().get_ser(DBCol::TrieChanges, &key).unwrap();

            if let Some(trie_changes) = trie_changes {
                // We don't do any transactions in this test so the root should remain unchanged.
                assert_eq!(trie_changes.old_root, trie_changes.new_root);
            }
        }
    }
}

fn test_archival_gc_common(
    storage: NodeStorage,
    epoch_length: u64,
    max_height: BlockHeight,
    max_cold_head_height: BlockHeight,
    legacy: bool,
) {
    let mut genesis = Genesis::test(vec!["test0".parse().unwrap(), "test1".parse().unwrap()], 1);
    genesis.config.epoch_length = epoch_length;

    let hot_store = &storage.get_hot_store();
    let mut env = TestEnv::builder(&genesis.config)
        .stores(vec![hot_store.clone()])
        .nightshade_runtimes(&genesis)
        .archive(true)
        .save_trie_changes(true)
        .build();

    let mut blocks = vec![];
    let genesis_block = env.clients[0].chain.get_block_by_height(0).unwrap();
    blocks.push(genesis_block);

    for i in 1..=max_height {
        let block = env.clients[0].produce_block(i).unwrap().unwrap();
        env.process_block(0, block.clone(), Provenance::PRODUCED);

        let header = block.header();
        let epoch_id = header.epoch_id();
        let shard_layout = env.clients[0].epoch_manager.get_shard_layout(epoch_id).unwrap();

        blocks.push(block);

        if i <= max_cold_head_height {
            update_cold_db(storage.cold_db().unwrap(), hot_store, &shard_layout, &i, 1).unwrap();
            update_cold_head(storage.cold_db().unwrap(), &hot_store, &i).unwrap();
        }
    }

    // All blocks up until max_gc_height, exclusively, should be garbage collected.
    // In the '_current' test this will be max_height - 5 epochs
    // In the '_behind' test this will be the cold head height.
    // In the '_migration' test this will be 0.
    let mut max_gc_height = 0;
    if !legacy {
        max_gc_height = std::cmp::min(
            max_height - epoch_length * DEFAULT_GC_NUM_EPOCHS_TO_KEEP,
            // Nice little way to round down to latest epoch start
            max_cold_head_height / epoch_length * epoch_length,
        );
    };

    for i in 0..=max_height {
        let client = &env.clients[0];
        let chain = &client.chain;
        let block = &blocks[i as usize];

        if i < max_gc_height {
            assert!(chain.get_block(block.hash()).is_err());
            assert!(chain.get_block_by_height(i).is_err());
        } else {
            assert!(chain.get_block(block.hash()).is_ok());
            assert!(chain.get_block_by_height(i).is_ok());
            assert!(!chain
                .chain_store()
                .get_all_block_hashes_by_height(i as BlockHeight)
                .unwrap()
                .is_empty());
        }
    }
}

/// This test verifies that archival node in split storage mode that is up to
/// date on the hot -> cold block copying is correctly garbage collecting
/// blocks older than 5 epochs.
#[test]
fn test_archival_gc_migration() {
    // Split storage in the middle of migration has hot store kind set to archive.
    let (storage, ..) = create_test_node_storage_with_cold(DB_VERSION, DbKind::Archive);

    let epoch_length = 10;
    let max_height = epoch_length * (DEFAULT_GC_NUM_EPOCHS_TO_KEEP + 2);
    let max_cold_head_height = 5;

    test_archival_gc_common(storage, epoch_length, max_height, max_cold_head_height, true);
}

/// This test verifies that archival node in split storage mode that is up to
/// date on the hot -> cold block copying is correctly garbage collecting
/// blocks older than 5 epochs.
#[test]
fn test_archival_gc_split_storage_current() {
    // Fully migrated split storage has each store configured with kind = temperature.
    let (storage, ..) = create_test_node_storage_with_cold(DB_VERSION, DbKind::Hot);

    let epoch_length = 10;
    let max_height = epoch_length * (DEFAULT_GC_NUM_EPOCHS_TO_KEEP + 2);
    let max_cold_head_height = max_height - 2 * epoch_length;

    test_archival_gc_common(storage, epoch_length, max_height, max_cold_head_height, false);
}

/// This test verifies that archival node in split storage mode that is behind
/// on the hot -> cold block copying is correctly garbage collecting blocks
/// older than the cold head.
#[test]
fn test_archival_gc_split_storage_behind() {
    // Fully migrated split storage has each store configured with kind = temperature.
    let (storage, ..) = create_test_node_storage_with_cold(DB_VERSION, DbKind::Hot);

    let epoch_length = 10;
    let max_height = epoch_length * (DEFAULT_GC_NUM_EPOCHS_TO_KEEP + 2);
    let max_cold_head_height = 5;

    test_archival_gc_common(storage, epoch_length, max_height, max_cold_head_height, false);
}

#[test]
fn test_gc_block_skips() {
    let mut genesis_config = GenesisConfig::test(Clock::real());
    genesis_config.epoch_length = 5;
    let mut env = TestEnv::builder(&genesis_config).mock_epoch_managers().build();
    for i in 1..=1000 {
        if i % 2 == 0 {
            env.produce_block(0, i);
        }
    }
    let mut env = TestEnv::builder(&genesis_config).mock_epoch_managers().build();
    for i in 1..=1000 {
        if i % 2 == 1 {
            env.produce_block(0, i);
        }
    }
    // Epoch skips
    let mut env = TestEnv::builder(&genesis_config).mock_epoch_managers().build();
    for i in 1..=1000 {
        if i % 9 == 7 {
            env.produce_block(0, i);
        }
    }
}

#[test]
fn test_gc_chunk_tail() {
    let mut genesis_config = GenesisConfig::test(Clock::real());
    let epoch_length = 100;
    genesis_config.epoch_length = epoch_length;
    let mut env = TestEnv::builder(&genesis_config).mock_epoch_managers().build();
    let mut chunk_tail = 0;
    for i in (1..10).chain(101..epoch_length * 6) {
        env.produce_block(0, i);
        let cur_chunk_tail = env.clients[0].chain.chain_store().chunk_tail().unwrap();
        assert!(cur_chunk_tail >= chunk_tail);
        chunk_tail = cur_chunk_tail;
    }
}

#[test]
fn test_gc_execution_outcome() {
    let epoch_length = 5;
    let mut genesis = Genesis::test(vec!["test0".parse().unwrap(), "test1".parse().unwrap()], 1);
    genesis.config.epoch_length = epoch_length;
    let mut env = TestEnv::builder(&genesis.config).nightshade_runtimes(&genesis).build();
    let genesis_hash = *env.clients[0].chain.genesis().hash();
    let signer =
        InMemorySigner::from_seed("test0".parse().unwrap(), KeyType::ED25519, "test0").into();
    let tx = SignedTransaction::send_money(
        1,
        "test0".parse().unwrap(),
        "test1".parse().unwrap(),
        &signer,
        100,
        genesis_hash,
    );
    let tx_hash = tx.get_hash();

    assert_eq!(env.clients[0].process_tx(tx, false, false), ProcessTxResponse::ValidTx);
    for i in 1..epoch_length {
        env.produce_block(0, i);
    }
    assert!(env.clients[0].chain.get_final_transaction_result(&tx_hash).is_ok());

    for i in epoch_length..=epoch_length * 6 + 1 {
        env.produce_block(0, i);
    }
    assert!(env.clients[0].chain.get_final_transaction_result(&tx_hash).is_err());
}

#[test]
#[cfg_attr(not(feature = "expensive_tests"), ignore)]
fn test_gc_after_state_sync() {
    let epoch_length = 1024;
    let mut genesis = Genesis::test(vec!["test0".parse().unwrap(), "test1".parse().unwrap()], 1);
    genesis.config.epoch_length = epoch_length;
    let mut env =
        TestEnv::builder(&genesis.config).clients_count(2).nightshade_runtimes(&genesis).build();
    for i in 1..epoch_length * 4 + 2 {
        let block = env.clients[0].produce_block(i).unwrap().unwrap();
        env.process_block(0, block.clone(), Provenance::PRODUCED);
        env.process_block(1, block, Provenance::NONE);
    }
    let sync_height = epoch_length * 4 + 1;
    let sync_block = env.clients[0].chain.get_block_by_height(sync_height).unwrap();
    let sync_hash = *sync_block.hash();
    let prev_block_hash = *sync_block.header().prev_hash();
    // reset cache
    for i in epoch_length * 3 - 1..sync_height - 1 {
        let block_hash = *env.clients[0].chain.get_block_by_height(i).unwrap().hash();
        assert!(env.clients[1].chain.epoch_manager.get_epoch_start_height(&block_hash).is_ok());
    }
    env.clients[1].chain.reset_data_pre_state_sync(sync_hash).unwrap();
    assert_eq!(env.clients[1].runtime_adapter.get_gc_stop_height(&sync_hash), 0);
    // mimic what we do in possible_targets
    assert!(env.clients[1].epoch_manager.get_epoch_id_from_prev_block(&prev_block_hash).is_ok());
    env.clients[1].chain.clear_data(&Default::default()).unwrap();
}

#[test]
#[cfg_attr(not(feature = "expensive_tests"), ignore)]
fn test_process_block_after_state_sync() {
    let epoch_length = 1024;
    // test with shard_version > 0
    let mut genesis = Genesis::test_sharded_new_version(
        vec!["test0".parse().unwrap(), "test1".parse().unwrap()],
        1,
        vec![1],
    );
    genesis.config.epoch_length = epoch_length;

    let mut env = TestEnv::builder(&genesis.config)
        .clients_count(1)
        .use_state_snapshots()
        .real_stores()
        .nightshade_runtimes(&genesis)
        .build();

    let sync_height = epoch_length * 4 + 1;
    for i in 1..=sync_height {
        env.produce_block(0, i);
    }
    let sync_block = env.clients[0].chain.get_block_by_height(sync_height).unwrap();
    let sync_hash = *sync_block.hash();
    let shard_id = ShardId::new(0);

    let header = env.clients[0].chain.compute_state_response_header(shard_id, sync_hash).unwrap();
    let state_root = header.chunk_prev_state_root();
    let sync_prev_header = env.clients[0].chain.get_previous_header(sync_block.header()).unwrap();
    let sync_prev_prev_hash = sync_prev_header.prev_hash();

    let state_part = env.clients[0]
        .runtime_adapter
        .obtain_state_part(shard_id, &sync_prev_prev_hash, &state_root, PartId::new(0, 1))
        .unwrap();
    // reset cache
    for i in epoch_length * 3 - 1..sync_height - 1 {
        let block_hash = *env.clients[0].chain.get_block_by_height(i).unwrap().hash();
        assert!(env.clients[0].chain.epoch_manager.get_epoch_start_height(&block_hash).is_ok());
    }
    env.clients[0].chain.reset_data_pre_state_sync(sync_hash).unwrap();
    let epoch_id = *env.clients[0].chain.get_block_header(&sync_hash).unwrap().epoch_id();
    env.clients[0]
        .runtime_adapter
        .apply_state_part(shard_id, &state_root, PartId::new(0, 1), &state_part, &epoch_id)
        .unwrap();
    let block = env.clients[0].produce_block(sync_height + 1).unwrap().unwrap();
    env.clients[0].process_block_test(block.into(), Provenance::PRODUCED).unwrap();
}

#[test]
fn test_gc_fork_tail() {
    let epoch_length = 101;
    let mut genesis = Genesis::test(vec!["test0".parse().unwrap(), "test1".parse().unwrap()], 1);
    genesis.config.epoch_length = epoch_length;
    let mut env =
        TestEnv::builder(&genesis.config).clients_count(2).nightshade_runtimes(&genesis).build();
    let b1 = env.clients[0].produce_block(1).unwrap().unwrap();
    for i in 0..2 {
        env.process_block(i, b1.clone(), Provenance::NONE);
    }
    // create 100 forks
    for i in 2..102 {
        let block = env.clients[0].produce_block(i).unwrap().unwrap();
        env.process_block(1, block, Provenance::NONE);
    }

    let mut second_epoch_start = None;
    for i in 102..epoch_length * DEFAULT_GC_NUM_EPOCHS_TO_KEEP + 5 {
        let block = env.clients[0].produce_block(i).unwrap().unwrap();
        for j in 0..2 {
            env.process_block(j, block.clone(), Provenance::NONE);
        }
        if second_epoch_start.is_none() && block.header().epoch_id() != &EpochId::default() {
            second_epoch_start = Some(i);
        }
    }
    let head = env.clients[1].chain.head().unwrap();
    assert!(
        env.clients[1].runtime_adapter.get_gc_stop_height(&head.last_block_hash) > epoch_length
    );
    let tail = env.clients[1].chain.chain_store().tail().unwrap();
    let fork_tail = env.clients[1].chain.chain_store().fork_tail().unwrap();
    assert!(tail <= fork_tail && fork_tail < second_epoch_start.unwrap());
}

#[test]
fn test_tx_forwarding() {
    let mut genesis_config = GenesisConfig::test(Clock::real());
    genesis_config.epoch_length = 100;
    let mut env = TestEnv::builder(&genesis_config)
        .clients_count(50)
        .validator_seats(50)
        .mock_epoch_managers()
        .build();
    let genesis_block = env.clients[0].chain.get_block_by_height(0).unwrap();
    let genesis_hash = *genesis_block.hash();
    // forward to 2 chunk producers
    assert_eq!(
        env.clients[0].process_tx(SignedTransaction::empty(genesis_hash), false, false),
        ProcessTxResponse::RequestRouted
    );
    assert_eq!(env.network_adapters[0].requests.read().unwrap().len(), 4);
}

#[test]
fn test_tx_forwarding_no_double_forwarding() {
    let mut genesis_config = GenesisConfig::test(Clock::real());
    genesis_config.epoch_length = 100;
    let mut env = TestEnv::builder(&genesis_config)
        .clients_count(50)
        .validator_seats(50)
        .mock_epoch_managers()
        .build();
    let genesis_block = env.clients[0].chain.get_block_by_height(0).unwrap();
    let genesis_hash = *genesis_block.hash();
    // The transaction has already been forwarded, so it won't be forwarded again.
    assert_eq!(
        env.clients[0].process_tx(SignedTransaction::empty(genesis_hash), true, false),
        ProcessTxResponse::NoResponse
    );
    assert!(env.network_adapters[0].requests.read().unwrap().is_empty());
}

#[test]
fn test_tx_forward_around_epoch_boundary() {
    let epoch_length = 4;
    let mut genesis = Genesis::test(vec!["test0".parse().unwrap(), "test1".parse().unwrap()], 1);
    genesis.config.num_block_producer_seats = 2;
    genesis.config.num_block_producer_seats_per_shard = vec![2];
    genesis.config.epoch_length = epoch_length;
    let mut env = TestEnv::builder(&genesis.config)
        .clients_count(3)
        .validator_seats(2)
        .nightshade_runtimes(&genesis)
        .build();
    let genesis_hash = *env.clients[0].chain.genesis().hash();
    let signer =
        InMemorySigner::from_seed("test1".parse().unwrap(), KeyType::ED25519, "test1").into();
    let tx = SignedTransaction::stake(
        1,
        "test1".parse().unwrap(),
        &signer,
        TESTING_INIT_STAKE,
        signer.public_key(),
        genesis_hash,
    );
    assert_eq!(env.clients[0].process_tx(tx, false, false), ProcessTxResponse::ValidTx);

    for i in 1..epoch_length * 2 {
        let block = env.clients[0].produce_block(i).unwrap().unwrap();
        for j in 0..3 {
            if j != 1 {
                let provenance = if j == 0 { Provenance::PRODUCED } else { Provenance::NONE };
                env.process_block(j, block.clone(), provenance);
            }
        }
    }
    let tx = SignedTransaction::send_money(
        1,
        "test1".parse().unwrap(),
        "test0".parse().unwrap(),
        &signer,
        1,
        genesis_hash,
    );
    assert_eq!(env.clients[2].process_tx(tx, false, false), ProcessTxResponse::RequestRouted);
    let mut accounts_to_forward = HashSet::new();
    for request in env.network_adapters[2].requests.read().unwrap().iter() {
        if let PeerManagerMessageRequest::NetworkRequests(NetworkRequests::ForwardTx(
            account_id,
            _,
        )) = request
        {
            accounts_to_forward.insert(account_id.clone());
        }
    }
    assert_eq!(
        accounts_to_forward,
        HashSet::from_iter(vec!["test0".parse().unwrap(), "test1".parse().unwrap()])
    );
}

/// Blocks that have already been gc'ed should not be accepted again.
#[test]
fn test_not_resync_old_blocks() {
    let mut genesis = Genesis::test(vec!["test0".parse().unwrap(), "test1".parse().unwrap()], 1);
    let epoch_length = 5;
    genesis.config.epoch_length = epoch_length;
    let mut env = TestEnv::builder(&genesis.config).nightshade_runtimes(&genesis).build();
    let mut blocks = vec![];
    for i in 1..=epoch_length * (DEFAULT_GC_NUM_EPOCHS_TO_KEEP + 1) {
        let block = env.clients[0].produce_block(i).unwrap().unwrap();
        env.process_block(0, block.clone(), Provenance::PRODUCED);
        blocks.push(block);
    }
    for i in 2..epoch_length {
        let block = blocks[i as usize - 1].clone();
        assert!(env.clients[0].chain.get_block(block.hash()).is_err());
        let res = env.clients[0].process_block_test(block.into(), Provenance::NONE);
        assert_matches!(res, Err(x) if matches!(x, Error::Orphan));
        assert_eq!(env.clients[0].chain.orphans_len(), 0);
    }
}

#[test]
fn test_gc_tail_update() {
    let mut genesis = Genesis::test(vec!["test0".parse().unwrap(), "test1".parse().unwrap()], 1);
    let epoch_length = 2;
    genesis.config.epoch_length = epoch_length;
    let mut env =
        TestEnv::builder(&genesis.config).clients_count(2).nightshade_runtimes(&genesis).build();
    let mut blocks = vec![];
    for i in 1..=epoch_length * (DEFAULT_GC_NUM_EPOCHS_TO_KEEP + 1) {
        let block = env.clients[0].produce_block(i).unwrap().unwrap();
        env.process_block(0, block.clone(), Provenance::PRODUCED);
        blocks.push(block);
    }
    let headers = blocks.iter().map(|b| b.header().clone()).collect::<Vec<_>>();
    let signer = env.clients[1].validator_signer.get();
    env.clients[1].sync_block_headers(headers, &signer).unwrap();
    // simulate save sync hash block
    let prev_prev_sync_block = blocks[blocks.len() - 4].clone();
    let prev_prev_sync_hash = *prev_prev_sync_block.hash();
    let prev_sync_block = blocks[blocks.len() - 3].clone();
    let prev_sync_hash = *prev_sync_block.hash();
    let prev_sync_height = prev_sync_block.header().height();
    let sync_block = blocks[blocks.len() - 2].clone();
    env.clients[1].chain.reset_data_pre_state_sync(*sync_block.hash()).unwrap();
    env.clients[1].chain.save_block(prev_prev_sync_block.into()).unwrap();
    env.clients[1].chain.save_block(prev_sync_block.into()).unwrap();
    let mut store_update = env.clients[1].chain.mut_chain_store().store_update();
    store_update.inc_block_refcount(&prev_prev_sync_hash).unwrap();
    store_update.inc_block_refcount(&prev_sync_hash).unwrap();
    store_update.save_block(sync_block.clone());
    store_update.commit().unwrap();
    env.clients[1]
        .chain
        .reset_heads_post_state_sync(
            &None,
            *sync_block.hash(),
            &mut BlockProcessingArtifact::default(),
            None,
        )
        .unwrap();
    env.process_block(1, blocks.pop().unwrap(), Provenance::NONE);
    assert_eq!(env.clients[1].chain.chain_store().tail().unwrap(), prev_sync_height - 1);
}

/// Test that transaction does not become invalid when there is some gas price change.
#[test]
fn test_gas_price_change() {
    init_test_logger();
    let mut genesis = Genesis::test(vec!["test0".parse().unwrap(), "test1".parse().unwrap()], 1);
    let target_num_tokens_left = NEAR_BASE / 10 + 1;
    let transaction_costs = RuntimeConfig::test().fees;

    let send_money_total_gas = transaction_costs.fee(ActionCosts::transfer).send_fee(false)
        + transaction_costs.fee(ActionCosts::new_action_receipt).send_fee(false)
        + transaction_costs.fee(ActionCosts::transfer).exec_fee()
        + transaction_costs.fee(ActionCosts::new_action_receipt).exec_fee();
    let min_gas_price = target_num_tokens_left / send_money_total_gas as u128;
    let gas_limit = 1000000000000;
    let gas_price_adjustment_rate = Ratio::new(1, 10);

    genesis.config.min_gas_price = min_gas_price;
    genesis.config.gas_limit = gas_limit;
    genesis.config.gas_price_adjustment_rate = gas_price_adjustment_rate;
    let mut env = TestEnv::builder(&genesis.config).nightshade_runtimes(&genesis).build();

    let genesis_block = env.clients[0].chain.get_block_by_height(0).unwrap();
    let genesis_hash = *genesis_block.hash();
    let signer =
        InMemorySigner::from_seed("test1".parse().unwrap(), KeyType::ED25519, "test1").into();
    let tx = SignedTransaction::send_money(
        1,
        "test1".parse().unwrap(),
        "test0".parse().unwrap(),
        &signer,
        TESTING_INIT_BALANCE
            - target_num_tokens_left
            - send_money_total_gas as u128 * min_gas_price,
        genesis_hash,
    );
    assert_eq!(env.clients[0].process_tx(tx, false, false), ProcessTxResponse::ValidTx);
    env.produce_block(0, 1);
    let tx = SignedTransaction::send_money(
        2,
        "test1".parse().unwrap(),
        "test0".parse().unwrap(),
        &signer,
        1,
        genesis_hash,
    );
    assert_eq!(env.clients[0].process_tx(tx, false, false), ProcessTxResponse::ValidTx);
    for i in 2..=4 {
        env.produce_block(0, i);
    }
}

#[test]
fn test_gas_price_overflow() {
    let mut genesis = Genesis::test(vec!["test0".parse().unwrap(), "test1".parse().unwrap()], 1);
    let min_gas_price = 1000000;
    let max_gas_price = 10_u128.pow(20);
    let gas_limit = 450000000000;
    let gas_price_adjustment_rate = Ratio::from_integer(1);
    genesis.config.min_gas_price = min_gas_price;
    genesis.config.gas_limit = gas_limit;
    genesis.config.gas_price_adjustment_rate = gas_price_adjustment_rate;
    genesis.config.transaction_validity_period = 100000;
    genesis.config.epoch_length = 43200;
    genesis.config.max_gas_price = max_gas_price;

    let mut env = TestEnv::builder(&genesis.config).nightshade_runtimes(&genesis).build();
    let genesis_block = env.clients[0].chain.get_block_by_height(0).unwrap();
    let genesis_hash = *genesis_block.hash();
    let signer =
        InMemorySigner::from_seed("test1".parse().unwrap(), KeyType::ED25519, "test1").into();
    for i in 1..100 {
        let tx = SignedTransaction::send_money(
            i,
            "test1".parse().unwrap(),
            "test0".parse().unwrap(),
            &signer,
            1,
            genesis_hash,
        );
        assert_eq!(env.clients[0].process_tx(tx, false, false), ProcessTxResponse::ValidTx);
        let block = env.clients[0].produce_block(i).unwrap().unwrap();
        assert!(block.header().next_gas_price() <= max_gas_price);
        env.process_block(0, block, Provenance::PRODUCED);
    }
}

#[test]
fn test_invalid_block_root() {
    let mut env = TestEnv::default_builder().mock_epoch_managers().build();
    let mut b1 = env.clients[0].produce_block(1).unwrap().unwrap();
    let signer = create_test_signer("test0");
    b1.mut_header().set_block_merkle_root(CryptoHash::default());
    b1.mut_header().resign(&signer);
    let res = env.clients[0].process_block_test(b1.into(), Provenance::NONE);
    assert_matches!(res.unwrap_err(), Error::InvalidBlockMerkleRoot);
}

#[test]
fn test_incorrect_validator_key_produce_block() {
    let genesis = Genesis::test(vec!["test0".parse().unwrap(), "test1".parse().unwrap()], 2);
    let mut env = TestEnv::builder(&genesis.config)
        .clients_count(1)
        .nightshade_runtimes(&genesis)
        .track_all_shards()
        .build();

    let res = env.clients[0].produce_block(1);
    assert_matches!(res, Ok(None));
}

fn test_block_merkle_proof_with_len(n: NumBlocks, rng: &mut StdRng) {
    let mut env = TestEnv::default_builder().mock_epoch_managers().build();
    let genesis_block = env.clients[0].chain.get_block_by_height(0).unwrap();
    let mut blocks = vec![genesis_block.clone()];
    let mut cur_height = genesis_block.header().height() + 1;
    while cur_height < n {
        let should_fork = rng.gen_bool(0.5);
        if should_fork {
            let block = env.clients[0].produce_block(cur_height).unwrap().unwrap();
            let fork_block = env.clients[0].produce_block(cur_height + 1).unwrap().unwrap();
            env.process_block(0, block.clone(), Provenance::PRODUCED);
            let next_block = env.clients[0].produce_block(cur_height + 2).unwrap().unwrap();
            assert_eq!(next_block.header().prev_hash(), block.hash());
            // simulate blocks arriving in random order
            if rng.gen_bool(0.5) {
                env.process_block(0, fork_block, Provenance::PRODUCED);
                env.process_block(0, next_block.clone(), Provenance::PRODUCED);
            } else {
                env.process_block(0, next_block.clone(), Provenance::PRODUCED);
                env.process_block(0, fork_block, Provenance::PRODUCED);
            }
            blocks.push(block);
            blocks.push(next_block);
            cur_height += 3;
        } else {
            let block = env.clients[0].produce_block(cur_height).unwrap().unwrap();
            blocks.push(block.clone());
            env.process_block(0, block, Provenance::PRODUCED);
            cur_height += 1;
        }
    }

    let head = blocks.pop().unwrap();
    let root = head.header().block_merkle_root();
    // verify that the mapping from block ordinal to block hash is correct
    for h in 0..head.header().height() {
        if let Ok(block) = env.clients[0].chain.get_block_by_height(h) {
            let block_hash = *block.hash();
            let block_ordinal = env.clients[0]
                .chain
                .mut_chain_store()
                .get_block_merkle_tree(&block_hash)
                .unwrap()
                .size();
            let block_hash1 = env.clients[0]
                .chain
                .mut_chain_store()
                .get_block_hash_from_ordinal(block_ordinal)
                .unwrap();
            assert_eq!(block_hash, block_hash1);
        }
    }
    for block in blocks {
        let proof = env.clients[0]
            .chain
            .compute_past_block_proof_in_merkle_tree_of_later_block(block.hash(), head.hash())
            .unwrap();
        assert!(verify_hash(*root, &proof, *block.hash()));
    }
}

#[test]
fn test_block_merkle_proof() {
    let mut rng = StdRng::seed_from_u64(0);
    for i in 0..50 {
        test_block_merkle_proof_with_len(i, &mut rng);
    }
}

#[test]
fn test_block_merkle_proof_same_hash() {
    let env = TestEnv::default_builder().mock_epoch_managers().build();
    let genesis_block = env.clients[0].chain.get_block_by_height(0).unwrap();
    let proof = env.clients[0]
        .chain
        .compute_past_block_proof_in_merkle_tree_of_later_block(
            genesis_block.hash(),
            genesis_block.hash(),
        )
        .unwrap();
    assert!(proof.is_empty());
}

#[test]
fn test_data_reset_before_state_sync() {
    let mut genesis = Genesis::test(vec!["test0".parse().unwrap()], 1);
    let epoch_length = 5;
    genesis.config.epoch_length = epoch_length;
    let mut env = TestEnv::builder(&genesis.config).nightshade_runtimes(&genesis).build();
    let signer = InMemorySigner::from_seed("test0".parse().unwrap(), KeyType::ED25519, "test0");
    let genesis_block = env.clients[0].chain.get_block_by_height(0).unwrap();
    let genesis_hash = *genesis_block.hash();
    let tx = SignedTransaction::create_account(
        1,
        "test0".parse().unwrap(),
        "test_account".parse().unwrap(),
        NEAR_BASE,
        signer.public_key(),
        &signer.into(),
        genesis_hash,
    );
    assert_eq!(env.clients[0].process_tx(tx, false, false), ProcessTxResponse::ValidTx);
    for i in 1..5 {
        env.produce_block(0, i);
    }
    // check that the new account exists
    let head = env.clients[0].chain.head().unwrap();
    let head_block = env.clients[0].chain.get_block(&head.last_block_hash).unwrap();
    let response = env.clients[0]
        .runtime_adapter
        .query(
            ShardUId::single_shard(),
            &head_block.chunks()[0].prev_state_root(),
            head.height,
            0,
            &head.prev_block_hash,
            &head.last_block_hash,
            head_block.header().epoch_id(),
            &QueryRequest::ViewAccount { account_id: "test_account".parse().unwrap() },
        )
        .unwrap();
    assert_matches!(response.kind, QueryResponseKind::ViewAccount(_));
    env.clients[0].chain.reset_data_pre_state_sync(*head_block.hash()).unwrap();
    // account should not exist after clearing state
    let response = env.clients[0].runtime_adapter.query(
        ShardUId::single_shard(),
        &head_block.chunks()[0].prev_state_root(),
        head.height,
        0,
        &head.prev_block_hash,
        &head.last_block_hash,
        head_block.header().epoch_id(),
        &QueryRequest::ViewAccount { account_id: "test_account".parse().unwrap() },
    );
    // TODO(#3742): ViewClient still has data in cache by current design.
    assert!(response.is_ok());
}

#[test]
fn test_sync_hash_validity() {
    let epoch_length = 5;
    let mut genesis = Genesis::test(vec!["test0".parse().unwrap(), "test1".parse().unwrap()], 1);
    genesis.config.epoch_length = epoch_length;
    let mut env = TestEnv::builder(&genesis.config).nightshade_runtimes(&genesis).build();
    for i in 1..19 {
        env.produce_block(0, i);
    }
    for i in 0..19 {
        let block_hash = *env.clients[0].chain.get_block_header_by_height(i).unwrap().hash();
        let res = env.clients[0].chain.check_sync_hash_validity(&block_hash);
        println!("height {:?} -> {:?}", i, res);
        assert_eq!(res.unwrap(), i == 0 || (i % epoch_length) == 1);
    }
    let bad_hash = CryptoHash::from_str("7tkzFg8RHBmMw1ncRJZCCZAizgq4rwCftTKYLce8RU8t").unwrap();
    let res = env.clients[0].chain.check_sync_hash_validity(&bad_hash);
    println!("bad hash -> {:?}", res.is_ok());
    match res {
        Ok(_) => assert!(false),
        Err(e) => match e {
            Error::DBNotFoundErr(_) => { /* the only expected error */ }
            _ => assert!(false),
        },
    }
}

#[test]
fn test_block_height_processed_orphan() {
    let mut env = TestEnv::default_builder().mock_epoch_managers().build();
    let block = env.clients[0].produce_block(1).unwrap().unwrap();
    let mut orphan_block = block;
    let validator_signer = create_test_signer("test0");
    orphan_block.mut_header().set_prev_hash(hash(&[1]));
    orphan_block.mut_header().resign(&validator_signer);
    let block_height = orphan_block.header().height();
    let res = env.clients[0].process_block_test(orphan_block.into(), Provenance::NONE);
    assert_matches!(res.unwrap_err(), Error::Orphan);
    assert!(env.clients[0].chain.mut_chain_store().is_height_processed(block_height).unwrap());
}

#[test]
fn test_validate_chunk_extra() {
    let mut capture = near_o11y::testonly::TracingCapture::enable();

    let epoch_length = 5;
    let mut genesis = Genesis::test(vec!["test0".parse().unwrap(), "test1".parse().unwrap()], 1);
    genesis.config.epoch_length = epoch_length;
    genesis.config.min_gas_price = 0;
    let mut env = TestEnv::builder(&genesis.config).nightshade_runtimes(&genesis).build();
    let genesis_block = env.clients[0].chain.get_block_by_height(0).unwrap();
    let genesis_height = genesis_block.header().height();

    let signer =
        InMemorySigner::from_seed("test0".parse().unwrap(), KeyType::ED25519, "test0").into();
    let tx = SignedTransaction::from_actions(
        1,
        "test0".parse().unwrap(),
        "test0".parse().unwrap(),
        &signer,
        vec![Action::DeployContract(DeployContractAction {
            code: near_test_contracts::rs_contract().to_vec(),
        })],
        *genesis_block.hash(),
        0,
    );
    assert_eq!(env.clients[0].process_tx(tx, false, false), ProcessTxResponse::ValidTx);
    let mut last_block = genesis_block;
    for i in 1..3 {
        last_block = env.clients[0].produce_block(i).unwrap().unwrap();
        env.process_block(0, last_block.clone(), Provenance::PRODUCED);
    }

    // Construct a chunk that such when the receipts generated by this chunk are included
    // in blocks of different heights, the state transitions are different.
    let function_call_tx = SignedTransaction::from_actions(
        2,
        "test0".parse().unwrap(),
        "test0".parse().unwrap(),
        &signer,
        vec![Action::FunctionCall(Box::new(FunctionCallAction {
            method_name: "write_block_height".to_string(),
            args: vec![],
            gas: 100000000000000,
            deposit: 0,
        }))],
        *last_block.hash(),
        0,
    );
    assert_eq!(
        env.clients[0].process_tx(function_call_tx, false, false),
        ProcessTxResponse::ValidTx
    );
    for i in 3..5 {
        last_block = env.clients[0].produce_block(i).unwrap().unwrap();
        if i == 3 {
            env.process_block(0, last_block.clone(), Provenance::PRODUCED);
        } else {
            let _ = env.clients[0]
                .process_block_test_no_produce_chunk(last_block.clone().into(), Provenance::NONE)
                .unwrap();
        }
    }

    // Construct two blocks that contain the same chunk and make the chunk unavailable.
    let validator_signer = create_test_signer("test0");
    let next_height = last_block.header().height() + 1;
    let ProduceChunkResult {
        chunk: encoded_chunk,
        encoded_chunk_parts_paths: merkle_paths,
        receipts,
        ..
    } = create_chunk_on_height(&mut env.clients[0], next_height);
    let mut block1 = env.clients[0].produce_block(next_height).unwrap().unwrap();
    let mut block2 = env.clients[0].produce_block(next_height + 1).unwrap().unwrap();

    // Process two blocks on two different forks that contain the same chunk.
    for (i, block) in vec![&mut block1, &mut block2].into_iter().enumerate() {
        let mut chunk_header = encoded_chunk.cloned_header();
        *chunk_header.height_included_mut() = i as BlockHeight + next_height;
        let chunk_headers = vec![chunk_header.clone()];
        block.set_chunks(chunk_headers.clone());
        block
            .mut_header()
            .set_chunk_headers_root(Block::compute_chunk_headers_root(&chunk_headers).0);
        block.mut_header().set_chunk_tx_root(Block::compute_chunk_tx_root(&chunk_headers));
        block.mut_header().set_prev_chunk_outgoing_receipts_root(
            Block::compute_chunk_prev_outgoing_receipts_root(&chunk_headers),
        );
        block.mut_header().set_prev_state_root(Block::compute_state_root(&chunk_headers));
        block.mut_header().set_chunk_mask(vec![true]);
        block
            .mut_header()
            .set_chunk_endorsements(ChunkEndorsementsBitmap::from_endorsements(vec![vec![true]]));
        let outcome_root = Block::compute_outcome_root(block.chunks().iter());
        block.mut_header().set_prev_outcome_root(outcome_root);
        let endorsement = ChunkEndorsementV1::new(chunk_header.chunk_hash(), &validator_signer);
        block.set_chunk_endorsements(vec![vec![Some(Box::new(endorsement.signature))]]);
        let body_hash = block.compute_block_body_hash().unwrap();
        block.mut_header().set_block_body_hash(body_hash);
        block.mut_header().resign(&validator_signer);
        let res = env.clients[0].process_block_test(block.clone().into(), Provenance::NONE);
        assert_matches!(res.unwrap_err(), near_chain::Error::ChunksMissing(_));
    }

    // Process the previously unavailable chunk. This causes two blocks to be
    // accepted. Technically, the blocks are accepted concurrently, so we can
    // observe either `block1 -> block2` reorg or `block2, block1` fork. We want
    // to try to produce chunks on top of block1, so we force the reorg case
    // using `capture`

    env.pause_block_processing(&mut capture, block2.hash());

    let mut chain_store =
        ChainStore::new(env.clients[0].chain.chain_store().store().clone(), genesis_height, true);
    let chunk_header = encoded_chunk.cloned_header();
    let signer = env.clients[0].validator_signer.get();
    let validator_id = signer.as_ref().unwrap().validator_id().clone();
    env.clients[0]
        .persist_and_distribute_encoded_chunk(encoded_chunk, merkle_paths, receipts, validator_id)
        .unwrap();
    env.clients[0].chain.blocks_with_missing_chunks.accept_chunk(&chunk_header.chunk_hash());
    env.clients[0].process_blocks_with_missing_chunks(None, &signer);
    let accepted_blocks = env.clients[0].finish_block_in_processing(block1.hash());
    assert_eq!(accepted_blocks.len(), 1);
    env.resume_block_processing(block2.hash());
    let accepted_blocks = env.clients[0].finish_block_in_processing(block2.hash());
    env.propagate_chunk_state_witnesses_and_endorsements(false);
    assert_eq!(accepted_blocks.len(), 1);

    // Produce a block on top of block1.
    // Validate that result of chunk execution in `block1` is legit.
    let client = &mut env.clients[0];
    client
        .chunk_inclusion_tracker
        .prepare_chunk_headers_ready_for_inclusion(
            block1.hash(),
            &mut client.chunk_endorsement_tracker,
        )
        .unwrap();
    let block = client.produce_block_on(next_height + 2, *block1.hash()).unwrap().unwrap();
    client.process_block_test(block.into(), Provenance::PRODUCED).unwrap();
    env.propagate_chunk_state_witnesses_and_endorsements(false);
    let client = &mut env.clients[0];
    let chunks = client
        .chunk_inclusion_tracker
        .get_chunk_headers_ready_for_inclusion(block1.header().epoch_id(), &block1.hash());
    let shard_id = ShardId::new(0);
    let (chunk_header, _) = client
        .chunk_inclusion_tracker
        .get_chunk_header_and_endorsements(chunks.get(&shard_id).unwrap())
        .unwrap();
    let chunk_extra =
        client.chain.get_chunk_extra(block1.hash(), &ShardUId::single_shard()).unwrap();
    assert!(validate_chunk_with_chunk_extra(
        &mut chain_store,
        client.epoch_manager.as_ref(),
        block1.hash(),
        &chunk_extra,
        block1.chunks()[0].height_included(),
        &chunk_header,
    )
    .is_ok());
}

#[test]
fn test_catchup_gas_price_change() {
    init_test_logger();
    let epoch_length = 5;
    let min_gas_price = 10000;
    let mut genesis = Genesis::test(vec!["test0".parse().unwrap(), "test1".parse().unwrap()], 1);
    genesis.config.epoch_length = epoch_length;
    genesis.config.min_gas_price = min_gas_price;
    genesis.config.gas_limit = 1000000000000;

    let mut env = TestEnv::builder(&genesis.config)
        .clients_count(2)
        .use_state_snapshots()
        .real_stores()
        .nightshade_runtimes(&genesis)
        .build();

    let genesis_block = env.clients[0].chain.get_block_by_height(0).unwrap();
    let mut blocks = vec![];
    for i in 1..3 {
        let block = env.clients[0].produce_block(i).unwrap().unwrap();
        blocks.push(block.clone());
        env.process_block(0, block.clone(), Provenance::PRODUCED);
        env.process_block(1, block, Provenance::NONE);
    }
    let signer =
        InMemorySigner::from_seed("test0".parse().unwrap(), KeyType::ED25519, "test0").into();
    for i in 0..3 {
        let tx = SignedTransaction::send_money(
            i + 1,
            "test0".parse().unwrap(),
            "test1".parse().unwrap(),
            &signer,
            1,
            *genesis_block.hash(),
        );

        assert_eq!(env.clients[0].process_tx(tx, false, false), ProcessTxResponse::ValidTx);
    }
    // We go up to height 9 because height 6 is the first block of the new epoch, and we want at least
    // two more blocks (plus one more for nodes to create snapshots) if syncing to the current epoch's state
    for i in 3..=9 {
        let block = env.clients[0].produce_block(i).unwrap().unwrap();
        blocks.push(block.clone());
        env.process_block(0, block.clone(), Provenance::PRODUCED);
        tracing::error!("process_block:{i}:0");
        env.process_block(1, block, Provenance::NONE);
        tracing::error!("process_block:{i}:1");
    }

    assert_ne!(blocks[3].header().next_gas_price(), blocks[4].header().next_gas_price());
    assert!(env.clients[1]
        .chain
        .get_chunk_extra(blocks[4].hash(), &ShardUId::single_shard())
        .is_err());

    // Simulate state sync

    let sync_hash =
        env.clients[0].chain.get_sync_hash(blocks.last().unwrap().hash()).unwrap().unwrap();
    let sync_block_idx = blocks
        .iter()
        .position(|b| *b.hash() == sync_hash)
        .expect("block with hash matching sync hash not found");
    if sync_block_idx == 0 {
        panic!("sync block should not be the first block produced");
    }
    let sync_prev_block = &blocks[sync_block_idx - 1];

    assert!(env.clients[0].chain.check_sync_hash_validity(&sync_hash).unwrap());
    let shard_id = ShardId::new(0);
    let state_sync_header =
        env.clients[0].chain.get_state_response_header(shard_id, sync_hash).unwrap();
    let num_parts = state_sync_header.num_state_parts();
    let state_sync_parts = (0..num_parts)
        .map(|i| env.clients[0].chain.get_state_response_part(shard_id, i, sync_hash).unwrap())
        .collect::<Vec<_>>();

    env.clients[1].chain.set_state_header(shard_id, sync_hash, state_sync_header.clone()).unwrap();
    for i in 0..num_parts {
        env.clients[1]
            .chain
            .set_state_part(
                shard_id,
                sync_hash,
                PartId::new(i, num_parts),
                &state_sync_parts[i as usize],
            )
            .unwrap();
    }
    {
        let store = env.clients[1].runtime_adapter.store();
        let mut store_update = store.store_update();
        assert!(env.clients[1]
            .runtime_adapter
            .get_flat_storage_manager()
            .remove_flat_storage_for_shard(
                ShardUId::single_shard(),
                &mut store_update.flat_store_update()
            )
            .unwrap());
        store_update.commit().unwrap();
        for part_id in 0..num_parts {
            let key = borsh::to_vec(&StatePartKey(sync_hash, shard_id, part_id)).unwrap();
            let part = store.get(DBCol::StateParts, &key).unwrap().unwrap();
            env.clients[1]
                .runtime_adapter
                .apply_state_part(
                    shard_id,
                    &state_sync_header.chunk_prev_state_root(),
                    PartId::new(part_id, num_parts),
                    &part,
                    blocks[5].header().epoch_id(),
                )
                .unwrap();
        }
<<<<<<< HEAD
    });
    env.clients[1].chain.schedule_apply_state_parts(0, sync_hash, num_parts, &f).unwrap();
    env.clients[1].chain.set_state_finalize(0, sync_hash).unwrap();
    let chunk_extra_after_sync = env.clients[1]
        .chain
        .get_chunk_extra(sync_prev_block.hash(), &ShardUId::single_shard())
        .unwrap();
    let expected_chunk_extra = env.clients[0]
        .chain
        .get_chunk_extra(sync_prev_block.hash(), &ShardUId::single_shard())
        .unwrap();
=======
    }
    env.clients[1].chain.set_state_finalize(shard_id, sync_hash).unwrap();
    let chunk_extra_after_sync =
        env.clients[1].chain.get_chunk_extra(blocks[4].hash(), &ShardUId::single_shard()).unwrap();
    let expected_chunk_extra =
        env.clients[0].chain.get_chunk_extra(blocks[4].hash(), &ShardUId::single_shard()).unwrap();
>>>>>>> 0cca3f84
    // The chunk extra of the prev block of sync block should be the same as the node that it is syncing from
    assert_eq!(chunk_extra_after_sync, expected_chunk_extra);
}

#[test]
fn test_block_execution_outcomes() {
    init_test_logger();

    let epoch_length = 5;
    let min_gas_price = 10000;
    let mut genesis = Genesis::test(vec!["test0".parse().unwrap(), "test1".parse().unwrap()], 1);
    genesis.config.epoch_length = epoch_length;
    genesis.config.min_gas_price = min_gas_price;
    genesis.config.gas_limit = 1000000000000;
    let mut env = TestEnv::builder(&genesis.config).nightshade_runtimes(&genesis).build();
    let genesis_block = env.clients[0].chain.get_block_by_height(0).unwrap();
    let signer =
        InMemorySigner::from_seed("test0".parse().unwrap(), KeyType::ED25519, "test0").into();
    let mut tx_hashes = vec![];
    for i in 0..3 {
        // send transaction to the same account to generate local receipts
        let tx = SignedTransaction::send_money(
            i + 1,
            "test0".parse().unwrap(),
            "test0".parse().unwrap(),
            &signer,
            1,
            *genesis_block.hash(),
        );
        tx_hashes.push(tx.get_hash());
        assert_eq!(env.clients[0].process_tx(tx, false, false), ProcessTxResponse::ValidTx);
    }
    for i in 1..4 {
        env.produce_block(0, i);
    }

    let mut expected_outcome_ids = HashSet::new();
    let mut delayed_receipt_id = vec![];
    // Due to gas limit, the first two transaactions will create local receipts and they get executed
    // in the same block. The last local receipt will become delayed receipt
    for (i, id) in tx_hashes.into_iter().enumerate() {
        let execution_outcome = env.clients[0].chain.get_execution_outcome(&id).unwrap();
        assert_eq!(execution_outcome.outcome_with_id.outcome.receipt_ids.len(), 1);
        expected_outcome_ids.insert(id);
        if i < 2 {
            expected_outcome_ids.insert(execution_outcome.outcome_with_id.outcome.receipt_ids[0]);
        } else {
            delayed_receipt_id.push(execution_outcome.outcome_with_id.outcome.receipt_ids[0])
        }
    }
    let block = env.clients[0].chain.get_block_by_height(2).unwrap();
    let chunk = env.clients[0].chain.get_chunk(&block.chunks()[0].chunk_hash()).unwrap();
    let shard_id = chunk.shard_id();
    assert_eq!(chunk.transactions().len(), 3);
    let execution_outcomes_from_block = env.clients[0]
        .chain
        .chain_store()
        .get_block_execution_outcomes(block.hash())
        .unwrap()
        .remove(&shard_id)
        .unwrap();
    assert_eq!(execution_outcomes_from_block.len(), 5);
    assert_eq!(
        execution_outcomes_from_block
            .into_iter()
            .map(|execution_outcome| execution_outcome.outcome_with_id.id)
            .collect::<HashSet<_>>(),
        expected_outcome_ids
    );

    // Make sure the chunk outcomes contain the outcome from the delayed receipt.
    let next_block = env.clients[0].chain.get_block_by_height(3).unwrap();
    let next_chunk = env.clients[0].chain.get_chunk(&next_block.chunks()[0].chunk_hash()).unwrap();
    let shard_id = next_chunk.shard_id();
    assert!(next_chunk.transactions().is_empty());
    assert!(next_chunk.prev_outgoing_receipts().is_empty());
    let execution_outcomes_from_block = env.clients[0]
        .chain
        .chain_store()
        .get_block_execution_outcomes(next_block.hash())
        .unwrap()
        .remove(&shard_id)
        .unwrap();
    assert_eq!(execution_outcomes_from_block.len(), 1);
    assert!(execution_outcomes_from_block[0].outcome_with_id.id == delayed_receipt_id[0]);
}

// This test verifies that gas consumed for processing refund receipts is taken into account
// for the purpose of limiting the size of the chunk.
#[test]
fn test_refund_receipts_processing() {
    init_test_logger();

    let epoch_length = 5;
    let min_gas_price = 10000;
    let mut genesis = Genesis::test_sharded_new_version(
        vec!["test0".parse().unwrap(), "test1".parse().unwrap()],
        1,
        vec![1],
    );
    genesis.config.epoch_length = epoch_length;
    genesis.config.min_gas_price = min_gas_price;
    // Set gas limit to be small enough to produce some delayed receipts, but large enough for
    // transactions to get through.
    genesis.config.gas_limit = 100_000_000;
    let mut env = TestEnv::builder(&genesis.config).nightshade_runtimes(&genesis).build();
    let genesis_block = env.clients[0].chain.get_block_by_height(0).unwrap();
    let signer =
        InMemorySigner::from_seed("test0".parse().unwrap(), KeyType::ED25519, "test0").into();
    let mut tx_hashes = vec![];
    // Send transactions to a non-existing account to generate refunds.
    for i in 0..3 {
        // Send transaction from the same account to generate local receipts.
        let tx = SignedTransaction::send_money(
            i + 1,
            "test0".parse().unwrap(),
            "random_account".parse().unwrap(),
            &signer,
            1,
            *genesis_block.hash(),
        );
        tx_hashes.push(tx.get_hash());
        assert_eq!(env.clients[0].process_tx(tx, false, false), ProcessTxResponse::ValidTx);
    }

    // Make sure all transactions are processed.
    for i in 1..16 {
        env.produce_block(0, i);
    }

    let test_shard_uid = ShardUId { version: 1, shard_id: 0 };
    let test_shard_id = test_shard_uid.shard_id();
    for tx_hash in tx_hashes {
        let tx_outcome = env.clients[0].chain.get_execution_outcome(&tx_hash).unwrap();
        assert_eq!(tx_outcome.outcome_with_id.outcome.receipt_ids.len(), 1);
        if let ExecutionStatus::SuccessReceiptId(id) = tx_outcome.outcome_with_id.outcome.status {
            let receipt_outcome = env.clients[0].chain.get_execution_outcome(&id).unwrap();
            assert_matches!(
                receipt_outcome.outcome_with_id.outcome.status,
                ExecutionStatus::Failure(TxExecutionError::ActionError(ActionError {
                    kind: ActionErrorKind::AccountDoesNotExist { .. },
                    ..
                }))
            );
            let execution_outcomes_from_block = env.clients[0]
                .chain
                .chain_store()
                .get_block_execution_outcomes(&receipt_outcome.block_hash)
                .unwrap()
                .remove(&test_shard_id)
                .unwrap();
            assert_eq!(execution_outcomes_from_block.len(), 1);
            let chunk_extra = env.clients[0]
                .chain
                .get_chunk_extra(&receipt_outcome.block_hash, &test_shard_uid)
                .unwrap()
                .clone();
            assert!(chunk_extra.gas_used() >= chunk_extra.gas_limit());
        } else {
            unreachable!("Transaction must succeed");
        }
    }
}

// Tests that the number of delayed receipts in each shard is bounded based on the gas limit of
// the chunk and any new receipts are not included if there are too many delayed receipts.
#[test]
fn test_delayed_receipt_count_limit() {
    init_test_logger();

    if ProtocolFeature::CongestionControl.enabled(PROTOCOL_VERSION) {
        // congestion control replaces the delayed receipt count limit, making this test irrelevant
        return;
    }

    let epoch_length = 5;
    let min_gas_price = 10000;
    let mut genesis = Genesis::test_sharded_new_version(vec!["test0".parse().unwrap()], 1, vec![1]);
    genesis.config.epoch_length = epoch_length;
    genesis.config.min_gas_price = min_gas_price;
    // Set gas limit to be small enough to produce some delayed receipts, but large enough for
    // transactions to get through.
    // This will result in delayed receipt count limit of 20.
    let transaction_costs = RuntimeConfig::test().fees;
    let chunk_gas_limit = 10 * transaction_costs.fee(ActionCosts::new_action_receipt).exec_fee();
    genesis.config.gas_limit = chunk_gas_limit;
    let mut env = TestEnv::builder(&genesis.config).nightshade_runtimes(&genesis).build();
    let genesis_block = env.clients[0].chain.get_block_by_height(0).unwrap();

    let signer =
        InMemorySigner::from_seed("test0".parse().unwrap(), KeyType::ED25519, "test0").into();
    // Send enough transactions to saturate delayed receipts capacity.
    let total_tx_count = 200usize;
    for i in 0..total_tx_count {
        let tx = SignedTransaction::from_actions(
            (i + 1) as u64,
            "test0".parse().unwrap(),
            "test0".parse().unwrap(),
            &signer,
            vec![Action::DeployContract(DeployContractAction { code: vec![92; 10000] })],
            *genesis_block.hash(),
            0,
        );
        assert_eq!(env.clients[0].process_tx(tx, false, false), ProcessTxResponse::ValidTx);
    }

    let mut included_tx_count = 0;
    let mut height = 1;
    while included_tx_count < total_tx_count {
        env.produce_block(0, height);
        let block = env.clients[0].chain.get_block_by_height(height).unwrap();
        let chunk = env.clients[0].chain.get_chunk(&block.chunks()[0].chunk_hash()).unwrap();
        // These checks are useful to ensure that we didn't mess up the test setup.
        assert!(chunk.prev_outgoing_receipts().len() <= 1);
        assert!(chunk.transactions().len() <= 5);

        // Because all transactions are in the transactions pool, this means we have not included
        // some transactions due to the delayed receipt count limit.
        if included_tx_count > 0 && chunk.transactions().is_empty() {
            break;
        }
        included_tx_count += chunk.transactions().len();
        height += 1;
    }
    assert!(included_tx_count < total_tx_count);
}

#[test]
fn test_execution_metadata() {
    // Prepare TestEnv with a very simple WASM contract.
    let wasm_code = wat::parse_str(
        r#"
(module
    (import "env" "block_index" (func $block_index (result i64)))
    (func (export "main")
        (call $block_index)
        drop
    )
)"#,
    )
    .unwrap();

    let mut env = {
        let epoch_length = 5;
        let mut genesis =
            Genesis::test(vec!["test0".parse().unwrap(), "test1".parse().unwrap()], 1);
        genesis.config.epoch_length = epoch_length;
        let mut env = TestEnv::builder(&genesis.config).nightshade_runtimes(&genesis).build();

        deploy_test_contract(&mut env, "test0".parse().unwrap(), &wasm_code, epoch_length, 1);
        env
    };

    // Call the contract and get the execution outcome.
    let execution_outcome = env.call_main(&"test0".parse().unwrap());

    // Now, let's assert that we get the cost breakdown we expect.
    let config = RuntimeConfigStore::test().get_config(PROTOCOL_VERSION).clone();

    // Total costs for creating a function call receipt.
    let expected_receipt_cost = config.fees.fee(ActionCosts::new_action_receipt).execution
        + config.fees.fee(ActionCosts::function_call_base).exec_fee()
        + config.fees.fee(ActionCosts::function_call_byte).exec_fee() * "main".len() as u64;

    let expected_wasm_ops = match config.wasm_config.limit_config.contract_prepare_version {
        near_vm_runner::logic::ContractPrepareVersion::V0 => 2,
        near_vm_runner::logic::ContractPrepareVersion::V1 => 2,
        // We spend two wasm instructions (call & drop), plus 8 ops for initializing function
        // operand stack (8 bytes worth to hold the return value.)
        near_vm_runner::logic::ContractPrepareVersion::V2 => 10,
    };

    // Profile for what's happening *inside* wasm vm during function call.
    let expected_profile = serde_json::json!([
      // Inside the contract, we called one host function.
      {
        "cost_category": "WASM_HOST_COST",
        "cost": "BASE",
        "gas_used": config.wasm_config.ext_costs.gas_cost(ExtCosts::base).to_string()
      },
      // We include compilation costs into running the function.
      {
        "cost_category": "WASM_HOST_COST",
        "cost": "CONTRACT_LOADING_BASE",
        "gas_used": config.wasm_config.ext_costs.gas_cost(ExtCosts::contract_loading_base).to_string()
      },
      {
        "cost_category": "WASM_HOST_COST",
        "cost": "CONTRACT_LOADING_BYTES",
        "gas_used": "92590075"
      },
      {
        "cost_category": "WASM_HOST_COST",
        "cost": "WASM_INSTRUCTION",
        "gas_used": (config.wasm_config.regular_op_cost as u64 * expected_wasm_ops).to_string()
      }
    ]);
    let outcome = &execution_outcome.receipts_outcome[0].outcome;
    let metadata = &outcome.metadata;

    let actual_profile = serde_json::to_value(&metadata.gas_profile).unwrap();
    assert_eq!(expected_profile, actual_profile);

    let actual_receipt_cost = outcome.gas_burnt
        - metadata
            .gas_profile
            .clone()
            .unwrap_or_default()
            .into_iter()
            .map(|it| it.gas_used)
            .sum::<u64>();

    assert_eq!(expected_receipt_cost, actual_receipt_cost)
}

#[test]
fn test_epoch_protocol_version_change() {
    init_test_logger();
    let epoch_length = 5;
    let mut genesis = Genesis::test(vec!["test0".parse().unwrap(), "test1".parse().unwrap()], 2);
    genesis.config.epoch_length = epoch_length;
    genesis.config.protocol_version = PROTOCOL_VERSION - 1;
    let mut env = TestEnv::builder(&genesis.config)
        .clients_count(2)
        .validator_seats(2)
        .nightshade_runtimes(&genesis)
        .build();
    for i in 1..=16 {
        let head = env.clients[0].chain.head().unwrap();
        let epoch_id = env.clients[0]
            .epoch_manager
            .get_epoch_id_from_prev_block(&head.last_block_hash)
            .unwrap();

        produce_chunks(&mut env, &epoch_id, i);

        let epoch_id = env.clients[0]
            .epoch_manager
            .get_epoch_id_from_prev_block(&head.last_block_hash)
            .unwrap();
        let block_producer = env.clients[0].epoch_manager.get_block_producer(&epoch_id, i).unwrap();
        let index = if block_producer == "test0" { 0 } else { 1 };
        let mut block = env.clients[index].produce_block(i).unwrap().unwrap();
        // upgrade to new protocol version but in the second epoch one node vote for the old version.
        if i != 10 {
            set_block_protocol_version(&mut block, block_producer.clone(), PROTOCOL_VERSION);
        }
        for j in 0..2 {
            env.clients[j].process_block_test(block.clone().into(), Provenance::NONE).unwrap();
        }
    }
    let last_block = env.clients[0].chain.get_block_by_height(16).unwrap();
    let protocol_version = env.clients[0]
        .epoch_manager
        .get_epoch_protocol_version(last_block.header().epoch_id())
        .unwrap();
    assert_eq!(protocol_version, PROTOCOL_VERSION);
}

#[test]
fn test_epoch_multi_protocol_version_change() {
    init_test_logger();

    let v0 = PROTOCOL_VERSION - 2;
    let v1 = PROTOCOL_VERSION - 1;
    let v2 = PROTOCOL_VERSION;

    // produce blocks roughly every 100ms
    // one epoch is roughly 500ms
    // at least two epochs are needed for one protocol upgrade
    // schedule the first protocol upgrade voting at now +1s
    // schedule the second protocol upgrade voting at now +3s

    let start_time = chrono::Utc::now();
    let end_time = start_time + chrono::Duration::seconds(6);

    let v1_upgrade_time = start_time + chrono::Duration::seconds(1);
    let v2_upgrade_time = start_time + chrono::Duration::seconds(3);

    let v1_upgrade_time = v1_upgrade_time.format("%Y-%m-%d %H:%M:%S").to_string();
    let v2_upgrade_time = v2_upgrade_time.format("%Y-%m-%d %H:%M:%S").to_string();

    let protocol_version_override =
        format!("{}={},{}={}", v1_upgrade_time, v1, v2_upgrade_time, v2);

    tracing::debug!(target: "test", ?protocol_version_override, "setting the protocol_version_override");
    unsafe { std::env::set_var("NEAR_TESTS_PROTOCOL_UPGRADE_OVERRIDE", protocol_version_override) };

    let epoch_length = 5;
    let mut genesis = Genesis::test(vec!["test0".parse().unwrap(), "test1".parse().unwrap()], 2);
    genesis.config.epoch_length = epoch_length;
    genesis.config.protocol_version = v0;
    let mut env = TestEnv::builder(&genesis.config)
        .clients_count(2)
        .validator_seats(2)
        .nightshade_runtimes(&genesis)
        .build();

    let mut seen_v0 = false;
    let mut seen_v1 = false;
    let mut seen_v2 = false;

    let mut height = 1;
    while chrono::Utc::now() < end_time && (!seen_v0 || !seen_v1 || !seen_v2) {
        let (epoch_id, protocol_version) = get_epoch_id_and_protocol_version(&env);

        produce_chunks(&mut env, &epoch_id, height);

        produce_block(&mut env, &epoch_id, height);

        if protocol_version == v0 {
            seen_v0 = true;
        }
        if protocol_version == v1 {
            seen_v1 = true;
        }
        if protocol_version == v2 {
            seen_v2 = true;
        }

        tracing::debug!(target: "test", ?height, ?protocol_version, "loop iter finished");

        height += 1;
        std::thread::sleep(std::time::Duration::from_millis(100));
    }

    assert!(seen_v0);
    assert!(seen_v1);
    assert!(seen_v2);
}

#[test]
fn test_epoch_multi_protocol_version_change_epoch_overlap() {
    init_test_logger();

    let v0 = PROTOCOL_VERSION - 2;
    let v1 = PROTOCOL_VERSION - 1;
    let v2 = PROTOCOL_VERSION;

    // produce blocks roughly every 500ms
    // one epoch is roughly 2500ms
    // at least two epochs are needed for one protocol upgrade
    // schedule the first protocol upgrade voting at now +1s
    // arrange the second protocol upgrade voting so that it falls
    // on the same epoch as the first (now +1s)
    // assert two protocol upgrades should never happen on the same epoch

    let start_time = chrono::Utc::now();
    let end_time = start_time + chrono::Duration::seconds(25);

    let v1_upgrade_time = start_time + chrono::Duration::seconds(1);
    let v2_upgrade_time = start_time + chrono::Duration::seconds(2);

    let v1_upgrade_time = v1_upgrade_time.format("%Y-%m-%d %H:%M:%S").to_string();
    let v2_upgrade_time = v2_upgrade_time.format("%Y-%m-%d %H:%M:%S").to_string();

    let protocol_version_override =
        format!("{}={},{}={}", v1_upgrade_time, v1, v2_upgrade_time, v2);

    tracing::debug!(target: "test", ?protocol_version_override, "setting the protocol_version_override");
    unsafe { std::env::set_var("NEAR_TESTS_PROTOCOL_UPGRADE_OVERRIDE", protocol_version_override) };

    let epoch_length = 5;
    let mut genesis = Genesis::test(vec!["test0".parse().unwrap(), "test1".parse().unwrap()], 2);
    genesis.config.epoch_length = epoch_length;
    genesis.config.protocol_version = v0;
    let mut env = TestEnv::builder(&genesis.config)
        .clients_count(2)
        .validator_seats(2)
        .nightshade_runtimes(&genesis)
        .build();

    let mut seen_v0 = false;
    let mut seen_v1 = false;
    let mut seen_v2 = false;

    let mut height = 1;
    let (mut current_epoch_id, mut current_protocol_version) =
        get_epoch_id_and_protocol_version(&env);
    while chrono::Utc::now() < end_time && (!seen_v0 || !seen_v1 || !seen_v2) {
        let (epoch_id, protocol_version) = get_epoch_id_and_protocol_version(&env);

        produce_chunks(&mut env, &epoch_id, height);

        produce_block(&mut env, &epoch_id, height);

        if protocol_version == v0 {
            seen_v0 = true;
        }
        if protocol_version == v1 {
            seen_v1 = true;
        }
        if protocol_version == v2 {
            seen_v2 = true;
        }

        assert!(
            protocol_version - current_protocol_version <= 1,
            "protocol version should never increase twice in one iteration ({current_protocol_version} -> {protocol_version})"
        );
        if epoch_id == current_epoch_id {
            assert_eq!(
                current_protocol_version, protocol_version,
                "protocol version shouldn't change during the same epoch"
            );
        }

        tracing::debug!(target: "test", ?height, ?protocol_version, "loop iter finished");

        height += 1;
        current_epoch_id = epoch_id;
        current_protocol_version = protocol_version;
        std::thread::sleep(std::time::Duration::from_millis(500));
    }

    assert!(seen_v0);
    assert!(seen_v1);
    assert!(seen_v2);
}

// helper for test_epoch_multi_protocol_version_change* class of tests
fn produce_block(env: &mut TestEnv, epoch_id: &EpochId, height: u64) {
    let block_producer = env.clients[0].epoch_manager.get_block_producer(epoch_id, height).unwrap();
    let index = if block_producer == "test0" { 0 } else { 1 };
    let block = env.clients[index].produce_block(height).unwrap().unwrap();
    for client in &mut env.clients {
        client.process_block_test(block.clone().into(), Provenance::NONE).unwrap();
    }
}

// helper for test_epoch_multi_protocol_version_change* class of tests
fn produce_chunks(env: &mut TestEnv, epoch_id: &EpochId, height: u64) {
    let shard_layout = env.clients[0].epoch_manager.get_shard_layout(epoch_id).unwrap();

    for shard_id in shard_layout.shard_ids() {
        let chunk_producer =
            env.clients[0].epoch_manager.get_chunk_producer(epoch_id, height, shard_id).unwrap();

        let produce_chunk_result = create_chunk_on_height(env.client(&chunk_producer), height);
        let ProduceChunkResult { chunk, encoded_chunk_parts_paths, receipts, .. } =
            produce_chunk_result;

        for client in &mut env.clients {
            let validator_id = client.validator_signer.get().unwrap().validator_id().clone();
            client
                .persist_and_distribute_encoded_chunk(
                    chunk.clone(),
                    encoded_chunk_parts_paths.clone(),
                    receipts.clone(),
                    validator_id,
                )
                .unwrap();
        }
    }
}

// helper for test_epoch_multi_protocol_version_change* class of tests
fn get_epoch_id_and_protocol_version(env: &TestEnv) -> (EpochId, u32) {
    let head = env.clients[0].chain.head().unwrap();
    let epoch_id =
        env.clients[0].epoch_manager.get_epoch_id_from_prev_block(&head.last_block_hash).unwrap();
    let protocol_version =
        env.clients[0].epoch_manager.get_epoch_protocol_version(&epoch_id).unwrap();
    (epoch_id, protocol_version)
}

#[test]
fn test_discard_non_finalizable_block() {
    let genesis = Genesis::test(vec!["test0".parse().unwrap(), "test1".parse().unwrap()], 1);
    let mut env = TestEnv::builder(&genesis.config).nightshade_runtimes(&genesis).build();

    let first_block = env.clients[0].produce_block(1).unwrap().unwrap();
    env.process_block(0, first_block.clone(), Provenance::PRODUCED);
    // Produce, but not process test block on top of block (1).
    let non_finalizable_block = env.clients[0].produce_block(6).unwrap().unwrap();
    env.clients[0]
        .chain
        .mut_chain_store()
        .save_latest_known(LatestKnown {
            height: first_block.header().height(),
            seen: first_block.header().raw_timestamp(),
        })
        .unwrap();

    let second_block = env.clients[0].produce_block(2).unwrap().unwrap();
    env.process_block(0, second_block.clone(), Provenance::PRODUCED);
    // Produce, but not process test block on top of block (2).
    let finalizable_block = env.clients[0].produce_block(7).unwrap().unwrap();
    env.clients[0]
        .chain
        .mut_chain_store()
        .save_latest_known(LatestKnown {
            height: second_block.header().height(),
            seen: second_block.header().raw_timestamp(),
        })
        .unwrap();

    // Produce and process two more blocks.
    for i in 3..5 {
        env.produce_block(0, i);
    }

    assert_eq!(env.clients[0].chain.final_head().unwrap().height, 2);
    // Check that the first test block can't be finalized, because it is produced behind final head.
    assert_matches!(
        env.clients[0]
            .process_block_test(non_finalizable_block.into(), Provenance::NONE)
            .unwrap_err(),
        Error::CannotBeFinalized
    );
    // Check that the second test block still can be finalized.
    assert_matches!(
        env.clients[0].process_block_test(finalizable_block.into(), Provenance::NONE),
        Ok(_)
    );
}

/// Final state should be consistent when a node switches between forks in the following scenario
///                      /-----------h+2
/// h-2 ---- h-1 ------ h
///                      \------h+1
/// even though from the perspective of h+2 the last final block is h-2.
#[test]
fn test_query_final_state() {
    let epoch_length = 10;
    let mut genesis = Genesis::test(vec!["test0".parse().unwrap(), "test1".parse().unwrap()], 1);
    genesis.config.epoch_length = epoch_length;
    let mut env = TestEnv::builder(&genesis.config).nightshade_runtimes(&genesis).build();
    let genesis_block = env.clients[0].chain.get_block_by_height(0).unwrap();

    let signer = InMemorySigner::from_seed("test0".parse().unwrap(), KeyType::ED25519, "test0");
    let tx = SignedTransaction::send_money(
        1,
        "test0".parse().unwrap(),
        "test1".parse().unwrap(),
        &signer.into(),
        100,
        *genesis_block.hash(),
    );
    assert_eq!(env.clients[0].process_tx(tx, false, false), ProcessTxResponse::ValidTx);

    let mut blocks = vec![];

    for i in 1..5 {
        let block = env.clients[0].produce_block(i).unwrap().unwrap();
        blocks.push(block.clone());
        env.process_block(0, block.clone(), Provenance::PRODUCED);
    }

    let query_final_state =
        |chain: &mut near_chain::Chain, runtime: Arc<dyn RuntimeAdapter>, account_id: AccountId| {
            let final_head = chain.chain_store().final_head().unwrap();
            let last_final_block = chain.get_block(&final_head.last_block_hash).unwrap();
            let response = runtime
                .query(
                    ShardUId::single_shard(),
                    &last_final_block.chunks()[0].prev_state_root(),
                    last_final_block.header().height(),
                    last_final_block.header().raw_timestamp(),
                    &final_head.prev_block_hash,
                    last_final_block.hash(),
                    last_final_block.header().epoch_id(),
                    &QueryRequest::ViewAccount { account_id },
                )
                .unwrap();
            match response.kind {
                QueryResponseKind::ViewAccount(account_view) => account_view,
                _ => panic!("Wrong return value"),
            }
        };

    let fork1_block = env.clients[0].produce_block(5).unwrap().unwrap();
    env.clients[0]
        .chain
        .mut_chain_store()
        .save_latest_known(LatestKnown {
            height: blocks.last().unwrap().header().height(),
            seen: blocks.last().unwrap().header().raw_timestamp(),
        })
        .unwrap();
    let fork2_block = env.clients[0].produce_block(6).unwrap().unwrap();
    assert_eq!(fork1_block.header().prev_hash(), fork2_block.header().prev_hash());
    env.process_block(0, fork1_block, Provenance::NONE);
    assert_eq!(env.clients[0].chain.head().unwrap().height, 5);

    let runtime = env.clients[0].runtime_adapter.clone();
    let account_state1 =
        query_final_state(&mut env.clients[0].chain, runtime.clone(), "test0".parse().unwrap());

    env.process_block(0, fork2_block, Provenance::NONE);
    assert_eq!(env.clients[0].chain.head().unwrap().height, 6);

    let runtime = env.clients[0].runtime_adapter.clone();
    let account_state2 =
        query_final_state(&mut env.clients[0].chain, runtime.clone(), "test0".parse().unwrap());

    assert_eq!(account_state1, account_state2);
    assert!(account_state1.amount < TESTING_INIT_BALANCE - TESTING_INIT_STAKE);
}

// Check that if the same receipt is executed twice in forked chain, both outcomes are recorded
// but child receipt ids are different.
#[test]
fn test_fork_receipt_ids() {
    let (mut env, tx_hash) = prepare_env_with_transaction();

    let produced_block = env.clients[0].produce_block(1).unwrap().unwrap();
    env.process_block(0, produced_block.clone(), Provenance::PRODUCED);

    // Construct two blocks that contain the same chunk and make the chunk unavailable.
    let validator_signer = create_test_signer("test0");
    let last_height = produced_block.header().height();
    let ProduceChunkResult { chunk: encoded_chunk, .. } =
        create_chunk_on_height(&mut env.clients[0], last_height + 1);
    let mut block1 = env.clients[0].produce_block(last_height + 1).unwrap().unwrap();
    let mut block2 = env.clients[0].produce_block(last_height + 2).unwrap().unwrap();

    // Process two blocks on two different forks that contain the same chunk.
    for block in vec![&mut block2, &mut block1].into_iter() {
        let mut chunk_header = encoded_chunk.cloned_header();
        *chunk_header.height_included_mut() = block.header().height();
        let chunk_headers = vec![chunk_header];
        block.set_chunks(chunk_headers.clone());
        block
            .mut_header()
            .set_chunk_headers_root(Block::compute_chunk_headers_root(&chunk_headers).0);
        block.mut_header().set_chunk_tx_root(Block::compute_chunk_tx_root(&chunk_headers));
        block.mut_header().set_prev_chunk_outgoing_receipts_root(
            Block::compute_chunk_prev_outgoing_receipts_root(&chunk_headers),
        );
        block.mut_header().set_prev_state_root(Block::compute_state_root(&chunk_headers));
        block.mut_header().set_chunk_mask(vec![true]);
        block.mut_header().resign(&validator_signer);
        env.clients[0].process_block_test(block.clone().into(), Provenance::NONE).unwrap();
    }

    // Ensure that in stateless validation protocol receipts in fork blocks are executed.
    let block3 = env.clients[0].produce_block_on(last_height + 3, *block1.hash()).unwrap().unwrap();
    let block4 = env.clients[0].produce_block_on(last_height + 4, *block2.hash()).unwrap().unwrap();
    env.clients[0].process_block_test(block3.into(), Provenance::NONE).unwrap();
    env.clients[0].process_block_test(block4.into(), Provenance::NONE).unwrap();

    let transaction_execution_outcome =
        env.clients[0].chain.mut_chain_store().get_outcomes_by_id(&tx_hash).unwrap();
    assert_eq!(transaction_execution_outcome.len(), 2);
    let receipt_id0 = transaction_execution_outcome[0].outcome_with_id.outcome.receipt_ids[0];
    let receipt_id1 = transaction_execution_outcome[1].outcome_with_id.outcome.receipt_ids[0];
    assert_ne!(receipt_id0, receipt_id1);
}

// Check that in if receipt is executed twice in different forks, two execution
// outcomes are recorded, canonical chain outcome is correct and GC cleanups
// all outcomes.
#[test]
fn test_fork_execution_outcome() {
    init_test_logger();

    let (mut env, tx_hash) = prepare_env_with_transaction();

    let mut last_height = 0;
    for i in 1..3 {
        let last_block = env.clients[0].produce_block(i).unwrap().unwrap();
        env.process_block(0, last_block.clone(), Provenance::PRODUCED);
        last_height = last_block.header().height();
    }

    // Construct two blocks that contain the same chunk and make the chunk unavailable.
    let validator_signer = create_test_signer("test0");
    let next_height = last_height + 1;
    let ProduceChunkResult { chunk: encoded_chunk, .. } =
        create_chunk_on_height(&mut env.clients[0], next_height);
    let mut block1 = env.clients[0].produce_block(last_height + 1).unwrap().unwrap();
    let mut block2 = env.clients[0].produce_block(last_height + 2).unwrap().unwrap();

    // Process two blocks on two different forks that contain the same chunk.
    for block in vec![&mut block2, &mut block1].into_iter() {
        let mut chunk_header = encoded_chunk.cloned_header();
        *chunk_header.height_included_mut() = block.header().height();
        let chunk_headers = vec![chunk_header];
        block.set_chunks(chunk_headers.clone());
        block
            .mut_header()
            .set_chunk_headers_root(Block::compute_chunk_headers_root(&chunk_headers).0);
        block.mut_header().set_chunk_tx_root(Block::compute_chunk_tx_root(&chunk_headers));
        block.mut_header().set_prev_chunk_outgoing_receipts_root(
            Block::compute_chunk_prev_outgoing_receipts_root(&chunk_headers),
        );
        block.mut_header().set_prev_state_root(Block::compute_state_root(&chunk_headers));
        block.mut_header().set_chunk_mask(vec![true]);
        block.mut_header().resign(&validator_signer);
        env.clients[0].process_block_test(block.clone().into(), Provenance::NONE).unwrap();
    }

    let block3 = env.clients[0].produce_block_on(last_height + 3, *block1.hash()).unwrap().unwrap();
    let block4 = env.clients[0].produce_block_on(last_height + 4, *block2.hash()).unwrap().unwrap();
    env.clients[0].process_block_test(block3.into(), Provenance::NONE).unwrap();
    env.clients[0].process_block_test(block4.into(), Provenance::NONE).unwrap();

    let transaction_execution_outcome =
        env.clients[0].chain.mut_chain_store().get_outcomes_by_id(&tx_hash).unwrap();
    assert_eq!(transaction_execution_outcome.len(), 1);
    let receipt_id = transaction_execution_outcome[0].outcome_with_id.outcome.receipt_ids[0];
    let receipt_execution_outcomes =
        env.clients[0].chain.mut_chain_store().get_outcomes_by_id(&receipt_id).unwrap();
    assert_eq!(receipt_execution_outcomes.len(), 2);
    let canonical_chain_outcome = env.clients[0].chain.get_execution_outcome(&receipt_id).unwrap();
    assert_eq!(canonical_chain_outcome.block_hash, *block2.hash());

    // Make sure that GC cleanups execution outcomes.
    let epoch_length = env.clients[0].config.epoch_length;
    for i in last_height + 5..last_height + 5 + epoch_length * 6 {
        env.produce_block(0, i);
    }
    let transaction_execution_outcome =
        env.clients[0].chain.chain_store().get_outcomes_by_id(&tx_hash).unwrap();
    assert!(transaction_execution_outcome.is_empty());
    let receipt_execution_outcomes =
        env.clients[0].chain.chain_store().get_outcomes_by_id(&receipt_id).unwrap();
    assert!(receipt_execution_outcomes.is_empty());
}

fn prepare_env_with_transaction() -> (TestEnv, CryptoHash) {
    let epoch_length = 5;
    let mut genesis = Genesis::test(vec!["test0".parse().unwrap(), "test1".parse().unwrap()], 1);
    genesis.config.epoch_length = epoch_length;
    let mut env = TestEnv::builder(&genesis.config).nightshade_runtimes(&genesis).build();
    let genesis_block = env.clients[0].chain.get_block_by_height(0).unwrap();

    let signer = InMemorySigner::from_seed("test0".parse().unwrap(), KeyType::ED25519, "test0");
    let tx = SignedTransaction::send_money(
        1,
        "test0".parse().unwrap(),
        "test1".parse().unwrap(),
        &signer.into(),
        100,
        *genesis_block.hash(),
    );
    let tx_hash = tx.get_hash();
    assert_eq!(env.clients[0].process_tx(tx, false, false), ProcessTxResponse::ValidTx);
    (env, tx_hash)
}

#[test]
fn test_not_broadcast_block_on_accept() {
    let epoch_length = 5;
    let mut genesis = Genesis::test(vec!["test0".parse().unwrap(), "test1".parse().unwrap()], 1);
    genesis.config.epoch_length = epoch_length;
    let network_adapter = Arc::new(MockPeerManagerAdapter::default());
    let mut env = TestEnv::builder(&genesis.config)
        .clients_count(2)
        .nightshade_runtimes(&genesis)
        .network_adapters(vec![
            Arc::new(MockPeerManagerAdapter::default()),
            network_adapter.clone(),
        ])
        .build();
    let b1 = env.clients[0].produce_block(1).unwrap().unwrap();
    for i in 0..2 {
        env.process_block(i, b1.clone(), Provenance::NONE);
    }
    assert!(network_adapter.requests.read().unwrap().is_empty());
}

#[test]
fn test_header_version_downgrade() {
    init_test_logger();

    let mut genesis = Genesis::test(vec!["test0".parse().unwrap(), "test1".parse().unwrap()], 1);
    genesis.config.epoch_length = 5;
    let mut env = TestEnv::builder(&genesis.config).nightshade_runtimes(&genesis).build();
    let validator_signer = create_test_signer("test0");
    for i in 1..10 {
        let block = env.clients[0].produce_block(i).unwrap().unwrap();
        env.process_block(0, block, Provenance::NONE);
    }
    let block = {
        let mut block = env.clients[0].produce_block(10).unwrap().unwrap();
        // Convert header to BlockHeaderV1
        let mut header_view: BlockHeaderView = block.header().clone().into();
        header_view.latest_protocol_version = 1;
        let mut header = header_view.into();

        // BlockHeaderV1, but protocol version is newest
        match &mut header {
            BlockHeader::BlockHeaderV1(header) => {
                let header = Arc::make_mut(header);
                header.inner_rest.latest_protocol_version = PROTOCOL_VERSION;
                let (hash, signature) = validator_signer.sign_block_header_parts(
                    header.prev_hash,
                    &borsh::to_vec(&header.inner_lite).expect("Failed to serialize"),
                    &borsh::to_vec(&header.inner_rest).expect("Failed to serialize"),
                );
                header.hash = hash;
                header.signature = signature;
            }
            _ => {
                unreachable!();
            }
        }
        *block.mut_header() = header;
        block
    };
    let res = env.clients[0].process_block_test(block.into(), Provenance::NONE);
    assert!(!res.is_ok());
}

#[test]
#[should_panic(
    expected = "The client protocol version is older than the protocol version of the network"
)]
fn test_node_shutdown_with_old_protocol_version() {
    let epoch_length = 5;
    let mut genesis = Genesis::test(vec!["test0".parse().unwrap(), "test1".parse().unwrap()], 1);
    genesis.config.epoch_length = epoch_length;
    let mut env = TestEnv::builder(&genesis.config).nightshade_runtimes(&genesis).build();
    let validator_signer = create_test_signer("test0");
    for i in 1..=5 {
        let mut block = env.clients[0].produce_block(i).unwrap().unwrap();
        block.mut_header().set_latest_protocol_version(PROTOCOL_VERSION + 1);
        block.mut_header().resign(&validator_signer);
        env.process_block(0, block, Provenance::NONE);
    }
    for i in 6..=10 {
        env.produce_block(0, i);
    }
    env.produce_block(0, 11);
}

#[test]
fn test_block_ordinal() {
    // Ensure that GC will not happen.
    let epoch_length = 200;
    let mut genesis = Genesis::test(vec!["test0".parse().unwrap(), "test1".parse().unwrap()], 1);
    genesis.config.epoch_length = epoch_length;
    let mut env = TestEnv::builder(&genesis.config).mock_epoch_managers().build();
    let genesis_block = env.clients[0].chain.get_block_by_height(0).unwrap();
    assert_eq!(genesis_block.header().block_ordinal(), 1);
    let mut ordinal = 1;

    // Test no skips
    for i in 1..=5 {
        let block = env.clients[0].produce_block(i).unwrap().unwrap();
        env.process_block(0, block.clone(), Provenance::PRODUCED);
        ordinal += 1;
        assert_eq!(block.header().block_ordinal(), ordinal);
    }

    // Test skips
    for i in 1..=5 {
        let block = env.clients[0].produce_block(i * 10).unwrap().unwrap();
        env.process_block(0, block.clone(), Provenance::PRODUCED);
        ordinal += 1;
        assert_eq!(block.header().block_ordinal(), ordinal);
    }

    // Test forks
    let last_block = env.clients[0].produce_block(99).unwrap().unwrap();
    env.process_block(0, last_block.clone(), Provenance::PRODUCED);
    ordinal += 1;
    assert_eq!(last_block.header().block_ordinal(), ordinal);
    let fork1_block = env.clients[0].produce_block(100).unwrap().unwrap();
    env.clients[0]
        .chain
        .mut_chain_store()
        .save_latest_known(LatestKnown {
            height: last_block.header().height(),
            seen: last_block.header().raw_timestamp(),
        })
        .unwrap();
    let fork2_block = env.clients[0].produce_block(101).unwrap().unwrap();
    assert_eq!(fork1_block.header().prev_hash(), fork2_block.header().prev_hash());
    env.process_block(0, fork1_block.clone(), Provenance::NONE);
    let next_block = env.clients[0].produce_block(102).unwrap().unwrap();
    assert_eq!(next_block.header().prev_hash(), fork1_block.header().hash());
    env.process_block(0, fork2_block.clone(), Provenance::NONE);
    ordinal += 1;
    let fork_ordinal = ordinal - 1;
    assert_eq!(fork1_block.header().block_ordinal(), ordinal);
    assert_eq!(fork2_block.header().block_ordinal(), ordinal);
    assert_eq!(env.clients[0].chain.head().unwrap().height, fork2_block.header().height());
    // Next block on top of fork
    env.process_block(0, next_block.clone(), Provenance::PRODUCED);
    ordinal += 1;
    assert_eq!(env.clients[0].chain.head().unwrap().height, next_block.header().height());
    assert_eq!(next_block.header().block_ordinal(), ordinal);

    // make sure that the old ordinal maps to what is on the canonical chain
    let fork_ordinal_block_hash =
        env.clients[0].chain.mut_chain_store().get_block_hash_from_ordinal(fork_ordinal).unwrap();
    assert_eq!(fork_ordinal_block_hash, *fork1_block.hash());
}

#[test]
fn test_congestion_receipt_execution() {
    let (mut env, tx_hashes) = prepare_env_with_congestion(PROTOCOL_VERSION, None, 3);

    // Produce block with no new chunk.
    env.produce_block(0, 3);
    let height = 4;
    env.produce_block(0, height);
    let prev_block = env.clients[0].chain.get_block_by_height(height).unwrap();
    let chunk_extra =
        env.clients[0].chain.get_chunk_extra(prev_block.hash(), &ShardUId::single_shard()).unwrap();
    assert!(chunk_extra.gas_used() >= chunk_extra.gas_limit());
    let state_update = env.clients[0]
        .runtime_adapter
        .get_tries()
        .new_trie_update(ShardUId::single_shard(), *chunk_extra.state_root());
    let delayed_indices: DelayedReceiptIndices =
        get(&state_update, &TrieKey::DelayedReceiptIndices).unwrap().unwrap();
    assert!(delayed_indices.next_available_index > 0);
    let mut block = env.clients[0].produce_block(height + 1).unwrap().unwrap();
    testlib::process_blocks::set_no_chunk_in_block(&mut block, &prev_block);
    env.process_block(0, block.clone(), Provenance::NONE);

    // let all receipts finish
    for i in height + 2..height + 7 {
        env.produce_block(0, i);
    }

    for tx_hash in &tx_hashes {
        let final_outcome = env.clients[0].chain.get_final_transaction_result(tx_hash).unwrap();
        assert_matches!(final_outcome.status, FinalExecutionStatus::SuccessValue(_));

        // Check that all receipt ids have corresponding execution outcomes. This means that all receipts generated are executed.
        let transaction_outcome = env.clients[0].chain.get_execution_outcome(tx_hash).unwrap();
        let mut receipt_ids: VecDeque<_> =
            transaction_outcome.outcome_with_id.outcome.receipt_ids.into();
        while !receipt_ids.is_empty() {
            let receipt_id = receipt_ids.pop_front().unwrap();
            let receipt_outcome = env.clients[0].chain.get_execution_outcome(&receipt_id).unwrap();
            match receipt_outcome.outcome_with_id.outcome.status {
                ExecutionStatus::SuccessValue(_) | ExecutionStatus::SuccessReceiptId(_) => {}
                ExecutionStatus::Failure(_) | ExecutionStatus::Unknown => {
                    panic!("unexpected receipt execution outcome")
                }
            }
            receipt_ids.extend(receipt_outcome.outcome_with_id.outcome.receipt_ids);
        }
    }
}

#[test]
fn test_validator_stake_host_function() {
    init_test_logger();
    let epoch_length = 5;
    let mut genesis = Genesis::test(vec!["test0".parse().unwrap(), "test1".parse().unwrap()], 1);
    genesis.config.epoch_length = epoch_length;
    let mut env = TestEnv::builder(&genesis.config).nightshade_runtimes(&genesis).build();
    let genesis_block = env.clients[0].chain.get_block_by_height(0).unwrap();
    let block_height = deploy_test_contract(
        &mut env,
        "test0".parse().unwrap(),
        near_test_contracts::rs_contract(),
        epoch_length,
        1,
    );
    let signer = InMemorySigner::from_seed("test0".parse().unwrap(), KeyType::ED25519, "test0");
    let signed_transaction = SignedTransaction::from_actions(
        10,
        "test0".parse().unwrap(),
        "test0".parse().unwrap(),
        &signer.into(),
        vec![Action::FunctionCall(Box::new(FunctionCallAction {
            method_name: "ext_validator_stake".to_string(),
            args: b"test0".to_vec(),
            gas: 100_000_000_000_000,
            deposit: 0,
        }))],
        *genesis_block.hash(),
        0,
    );
    assert_eq!(
        env.clients[0].process_tx(signed_transaction, false, false),
        ProcessTxResponse::ValidTx
    );
    for i in 0..3 {
        env.produce_block(0, block_height + i);
    }
}

#[test]
/// Test that if a node's shard assignment will not change in the next epoch, the node
/// does not need to catch up.
fn test_catchup_no_sharding_change() {
    init_integration_logger();
    let mut genesis = Genesis::test(vec!["test0".parse().unwrap()], 1);
    genesis.config.epoch_length = 5;
    let mut env = TestEnv::builder(&genesis.config)
        .clients_count(1)
        .validator_seats(1)
        .nightshade_runtimes(&genesis)
        .build();
    // run the chain to a few epochs and make sure no catch up is triggered and the chain still
    // functions
    for h in 1..20 {
        let block = env.clients[0].produce_block(h).unwrap().unwrap();
        let _ =
            env.clients[0].process_block_test(block.clone().into(), Provenance::PRODUCED).unwrap();
        assert_eq!(env.clients[0].chain.chain_store().iterate_state_sync_infos().unwrap(), vec![]);
        assert_eq!(
            env.clients[0]
                .chain
                .chain_store()
                .get_blocks_to_catchup(block.header().prev_hash())
                .unwrap(),
            vec![]
        );
    }
}

/// Run `gc_num_epochs_to_keep` epochs + several blocks.
/// Start a second env from the "snapshot" of the first.
/// Run one more epoch.
/// "Restart from the snapshot" is to ensure that we can continue producing blocks without relying on caches.
#[test]
fn test_long_chain_with_restart_from_snapshot() {
    init_test_logger();

    let epoch_length = 25;

    let mut genesis = Genesis::test(vec!["test0".parse().unwrap()], 1);

    genesis.config.epoch_length = epoch_length;
    let mut env1 =
        TestEnv::builder(&genesis.config).nightshade_runtimes(&genesis).archive(false).build();

    // In TestEnv `gc_blocks_limit` defaults to 100.
    // That means that whole epoch will be garbage collected in one block.
    // We want this test to have "more realistic" snapshot setup, where last kept epoch is only partially garbage collected.
    //
    // `gc_blocks_limit = 2` is the default setup in production.
    env1.clients[0].config.gc.gc_blocks_limit = 2;

    let max_height = epoch_length * env1.clients[0].config.gc.gc_num_epochs_to_keep + 3;

    for h in 1..max_height {
        let block = env1.clients[0].produce_block(h).unwrap().unwrap();
        env1.process_block(0, block.clone(), Provenance::PRODUCED);
    }

    let mut env2 = TestEnv::builder(&genesis.config)
        .stores(vec![env1.clients[0].chain.chain_store().store().clone()])
        .nightshade_runtimes(&genesis)
        .archive(false)
        .build();

    for h in max_height..(max_height + epoch_length) {
        let block = env2.clients[0].produce_block(h).unwrap().unwrap();
        env2.process_block(0, block.clone(), Provenance::PRODUCED);
    }
}

/// These tests fail on aarch because the WasmtimeVM::precompile method doesn't populate the cache.
mod contract_precompilation_tests {
    use super::*;
    use near_primitives::test_utils::MockEpochInfoProvider;
    use near_store::TrieUpdate;
    use near_vm_runner::{
        get_contract_cache_key, ContractCode, ContractRuntimeCache, FilesystemContractRuntimeCache,
    };
    use node_runtime::state_viewer::TrieViewer;
    use node_runtime::state_viewer::ViewApplyState;

    const EPOCH_LENGTH: u64 = 25;

    fn state_sync_on_height(env: &TestEnv, height: BlockHeight) {
        let shard_id = ShardId::new(0);
        let sync_block = env.clients[0].chain.get_block_by_height(height).unwrap();
        let sync_hash = *sync_block.hash();
        let state_sync_header =
            env.clients[0].chain.get_state_response_header(shard_id, sync_hash).unwrap();
        let state_root = state_sync_header.chunk_prev_state_root();
        let epoch_id = *env.clients[0].chain.get_block_header(&sync_hash).unwrap().epoch_id();
        let sync_prev_header =
            env.clients[0].chain.get_previous_header(sync_block.header()).unwrap();
        let sync_prev_prev_hash = sync_prev_header.prev_hash();
        let state_part = env.clients[0]
            .runtime_adapter
            .obtain_state_part(shard_id, &sync_prev_prev_hash, &state_root, PartId::new(0, 1))
            .unwrap();
        env.clients[1]
            .runtime_adapter
            .apply_state_part(shard_id, &state_root, PartId::new(0, 1), &state_part, &epoch_id)
            .unwrap();
    }

    #[test]
    #[cfg_attr(all(target_arch = "aarch64", target_vendor = "apple"), ignore)]
    fn test_sync_and_call_cached_contract() {
        init_integration_logger();
        let num_clients = 2;
        let mut genesis =
            Genesis::test(vec!["test0".parse().unwrap(), "test1".parse().unwrap()], 1);
        genesis.config.epoch_length = EPOCH_LENGTH;
        let mut caches: Vec<FilesystemContractRuntimeCache> =
            (0..num_clients).map(|_| FilesystemContractRuntimeCache::test().unwrap()).collect();
        let mut env = TestEnv::builder(&genesis.config)
            .clients_count(num_clients)
            .use_state_snapshots()
            .contract_caches(&caches)
            .real_stores()
            .nightshade_runtimes(&genesis)
            .build();

        let start_height = 1;

        // Process test contract deployment on the first client.
        let wasm_code = near_test_contracts::rs_contract().to_vec();
        let height = deploy_test_contract(
            &mut env,
            "test0".parse().unwrap(),
            &wasm_code,
            EPOCH_LENGTH + 1,
            start_height,
        );

        let sync_height = if ProtocolFeature::StateSyncHashUpdate.enabled(PROTOCOL_VERSION) {
            // `height` is one more than the start of the epoch. Produce two more blocks with chunks,
            // and then one more than that so the node will generate the neede snapshot.
            produce_blocks_from_height(&mut env, 3, height) - 2
        } else {
            height - 1
        };

        // Perform state sync for the second client.
        state_sync_on_height(&mut env, sync_height);

        // Check existence of contract in both caches.
        let contract_code = ContractCode::new(wasm_code.clone(), None);
        let epoch_id =
            *env.clients[0].chain.get_block_by_height(height - 1).unwrap().header().epoch_id();
        let runtime_config = env.get_runtime_config(0, epoch_id);
        let key = get_contract_cache_key(*contract_code.hash(), &runtime_config.wasm_config);
        for i in 0..num_clients {
            caches[i]
                .get(&key)
                .unwrap_or_else(|_| panic!("Failed to get cached result for client {}", i))
                .unwrap_or_else(|| {
                    panic!("Compilation result should be non-empty for client {}", i)
                });
        }

        // Check that contract function may be successfully called on the second client.
        // Note that we can't test that behaviour is the same on two clients, because
        // compile_module_cached_wasmer0 is cached by contract key via macro.
<<<<<<< HEAD
        let block = env.clients[0].chain.get_block_by_height(sync_height - 1).unwrap();
        let chunk_extra =
            env.clients[0].chain.get_chunk_extra(block.hash(), &ShardUId::single_shard()).unwrap();
=======
        let block = env.clients[0].chain.get_block_by_height(EPOCH_LENGTH).unwrap();
        let shard_uid = ShardUId::single_shard();
        let shard_id = shard_uid.shard_id();
        let chunk_extra = env.clients[0].chain.get_chunk_extra(block.hash(), &shard_uid).unwrap();
>>>>>>> 0cca3f84
        let state_root = *chunk_extra.state_root();

        let viewer = TrieViewer::default();
        // TODO (#7327): set use_flat_storage to true when we implement support for state sync for FlatStorage

        let trie = env.clients[1]
            .runtime_adapter
            .get_trie_for_shard(shard_id, block.header().prev_hash(), state_root, false)
            .unwrap();
        let state_update = TrieUpdate::new(trie);

        let mut logs = vec![];
        let view_state = ViewApplyState {
            block_height: EPOCH_LENGTH,
            prev_block_hash: *block.header().prev_hash(),
            block_hash: *block.hash(),
            shard_id: shard_id,
            epoch_id: *block.header().epoch_id(),
            epoch_height: 1,
            block_timestamp: block.header().raw_timestamp(),
            current_protocol_version: PROTOCOL_VERSION,
            cache: Some(Box::new(caches.swap_remove(1))),
        };
        viewer
            .call_function(
                state_update,
                view_state,
                &"test0".parse().unwrap(),
                "log_something",
                &[],
                &mut logs,
                &MockEpochInfoProvider::default(),
            )
            .unwrap();
    }

    #[test]
    #[cfg_attr(all(target_arch = "aarch64", target_vendor = "apple"), ignore)]
    fn test_two_deployments() {
        init_integration_logger();
        let num_clients = 2;
        let mut genesis =
            Genesis::test(vec!["test0".parse().unwrap(), "test1".parse().unwrap()], 1);
        genesis.config.epoch_length = EPOCH_LENGTH;

        let caches: Vec<FilesystemContractRuntimeCache> =
            (0..num_clients).map(|_| FilesystemContractRuntimeCache::test().unwrap()).collect();
        let mut env = TestEnv::builder(&genesis.config)
            .clients_count(num_clients)
            .use_state_snapshots()
            .contract_caches(&caches)
            .real_stores()
            .nightshade_runtimes(&genesis)
            .build();

        let mut height = 1;

        // Process tiny contract deployment on the first client.
        let tiny_wasm_code = near_test_contracts::trivial_contract().to_vec();
        height = deploy_test_contract(
            &mut env,
            "test0".parse().unwrap(),
            &tiny_wasm_code,
            EPOCH_LENGTH,
            height,
        );

        // Wait 3 epochs.
        height = produce_blocks_from_height(&mut env, 3 * EPOCH_LENGTH, height);

        // Process test contract deployment on the first client.
        let wasm_code = near_test_contracts::rs_contract().to_vec();
        height = deploy_test_contract(
            &mut env,
            "test0".parse().unwrap(),
            &wasm_code,
            EPOCH_LENGTH + 1,
            height,
        );

        let sync_height = if ProtocolFeature::StateSyncHashUpdate.enabled(PROTOCOL_VERSION) {
            // `height` is one more than the start of the epoch. Produce two more blocks with chunks,
            // and then one more than that so the node will generate the neede snapshot.
            produce_blocks_from_height(&mut env, 3, height) - 2
        } else {
            height - 1
        };

        // Perform state sync for the second client on the last produced height.
        state_sync_on_height(&mut env, sync_height);

        let epoch_id =
            *env.clients[0].chain.get_block_by_height(sync_height).unwrap().header().epoch_id();
        let runtime_config = env.get_runtime_config(0, epoch_id);
        let tiny_contract_key = get_contract_cache_key(
            *ContractCode::new(tiny_wasm_code.clone(), None).hash(),
            &runtime_config.wasm_config,
        );
        let test_contract_key = get_contract_cache_key(
            *ContractCode::new(wasm_code.clone(), None).hash(),
            &runtime_config.wasm_config,
        );

        // Check that both deployed contracts are presented in cache for client 0.
        assert!(caches[0].get(&tiny_contract_key).unwrap().is_some());
        assert!(caches[0].get(&test_contract_key).unwrap().is_some());

        // Check that only last contract is presented in cache for client 1.
        assert!(caches[1].get(&tiny_contract_key).unwrap().is_none());
        assert!(caches[1].get(&test_contract_key).unwrap().is_some());
    }

    #[test]
    #[cfg_attr(all(target_arch = "aarch64", target_vendor = "apple"), ignore)]
    fn test_sync_after_delete_account() {
        init_test_logger();
        let num_clients = 3;
        let mut genesis = Genesis::test(
            vec!["test0".parse().unwrap(), "test1".parse().unwrap(), "test2".parse().unwrap()],
            1,
        );
        genesis.config.epoch_length = EPOCH_LENGTH;
        let caches: Vec<FilesystemContractRuntimeCache> =
            (0..num_clients).map(|_| FilesystemContractRuntimeCache::test().unwrap()).collect();
        let mut env = TestEnv::builder(&genesis.config)
            .clients_count(num_clients)
            .use_state_snapshots()
            .contract_caches(&caches)
            .real_stores()
            .nightshade_runtimes(&genesis)
            .build();

        let mut height = 1;

        // Process test contract deployment on the first client.
        let wasm_code = near_test_contracts::rs_contract().to_vec();
        height = deploy_test_contract(
            &mut env,
            "test2".parse().unwrap(),
            &wasm_code,
            EPOCH_LENGTH,
            height,
        );

        // Delete account on which test contract is stored.
        let block = env.clients[0].chain.get_block_by_height(height - 1).unwrap();
        let signer = InMemorySigner::from_seed("test2".parse().unwrap(), KeyType::ED25519, "test2");
        let delete_account_tx = SignedTransaction::delete_account(
            2,
            "test2".parse().unwrap(),
            "test2".parse().unwrap(),
            "test0".parse().unwrap(),
            &signer.into(),
            *block.hash(),
        );
        assert_eq!(
            env.clients[0].process_tx(delete_account_tx, false, false),
            ProcessTxResponse::ValidTx
        );
        // `height` is the first block of a new epoch (which has not been produced yet),
        // so if we want to state sync the old way, we produce `EPOCH_LENGTH` + 1 new blocks
        // to get to produce the first block of the next epoch. If we want to state sync the new
        // way, we produce two more than that, plus one more so that the node will generate the needed snapshot.
        let sync_height = if ProtocolFeature::StateSyncHashUpdate.enabled(PROTOCOL_VERSION) {
            produce_blocks_from_height(&mut env, EPOCH_LENGTH + 4, height) - 2
        } else {
            produce_blocks_from_height(&mut env, EPOCH_LENGTH + 1, height) - 1
        };

        // Perform state sync for the second client.
        state_sync_on_height(&mut env, sync_height);

        let epoch_id =
            *env.clients[0].chain.get_block_by_height(sync_height).unwrap().header().epoch_id();
        let runtime_config = env.get_runtime_config(0, epoch_id);
        let contract_key = get_contract_cache_key(
            *ContractCode::new(wasm_code.clone(), None).hash(),
            &runtime_config.wasm_config,
        );

        // Check that contract is cached for client 0 despite account deletion.
        assert!(caches[0].get(&contract_key).unwrap().is_some());

        // Check that contract is not cached for client 1 because of late state sync.
        assert!(caches[1].get(&contract_key).unwrap().is_none());
    }
}<|MERGE_RESOLUTION|>--- conflicted
+++ resolved
@@ -2470,10 +2470,8 @@
                 )
                 .unwrap();
         }
-<<<<<<< HEAD
-    });
-    env.clients[1].chain.schedule_apply_state_parts(0, sync_hash, num_parts, &f).unwrap();
-    env.clients[1].chain.set_state_finalize(0, sync_hash).unwrap();
+    }
+    env.clients[1].chain.set_state_finalize(shard_id, sync_hash).unwrap();
     let chunk_extra_after_sync = env.clients[1]
         .chain
         .get_chunk_extra(sync_prev_block.hash(), &ShardUId::single_shard())
@@ -2482,14 +2480,6 @@
         .chain
         .get_chunk_extra(sync_prev_block.hash(), &ShardUId::single_shard())
         .unwrap();
-=======
-    }
-    env.clients[1].chain.set_state_finalize(shard_id, sync_hash).unwrap();
-    let chunk_extra_after_sync =
-        env.clients[1].chain.get_chunk_extra(blocks[4].hash(), &ShardUId::single_shard()).unwrap();
-    let expected_chunk_extra =
-        env.clients[0].chain.get_chunk_extra(blocks[4].hash(), &ShardUId::single_shard()).unwrap();
->>>>>>> 0cca3f84
     // The chunk extra of the prev block of sync block should be the same as the node that it is syncing from
     assert_eq!(chunk_extra_after_sync, expected_chunk_extra);
 }
@@ -3736,16 +3726,10 @@
         // Check that contract function may be successfully called on the second client.
         // Note that we can't test that behaviour is the same on two clients, because
         // compile_module_cached_wasmer0 is cached by contract key via macro.
-<<<<<<< HEAD
         let block = env.clients[0].chain.get_block_by_height(sync_height - 1).unwrap();
-        let chunk_extra =
-            env.clients[0].chain.get_chunk_extra(block.hash(), &ShardUId::single_shard()).unwrap();
-=======
-        let block = env.clients[0].chain.get_block_by_height(EPOCH_LENGTH).unwrap();
         let shard_uid = ShardUId::single_shard();
         let shard_id = shard_uid.shard_id();
         let chunk_extra = env.clients[0].chain.get_chunk_extra(block.hash(), &shard_uid).unwrap();
->>>>>>> 0cca3f84
         let state_root = *chunk_extra.state_root();
 
         let viewer = TrieViewer::default();
